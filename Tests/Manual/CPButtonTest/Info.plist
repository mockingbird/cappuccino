<?xml version="1.0" encoding="UTF-8"?>
<!DOCTYPE plist PUBLIC "-//Apple//DTD PLIST 1.0//EN" "http://www.apple.com/DTDs/PropertyList-1.0.dtd">
<plist version="1.0">
<dict>
<<<<<<< HEAD
	<key>Main cib file base name</key>
	<string>MainMenu.cib</string>
	<key>CPBundleName</key>
	<string>CPButton</string>
=======
    <key>Main cib file base name</key>
    <string>MainMenu.cib</string>
    <key>CPBundleName</key>
    <string>CPButton</string>
>>>>>>> 7cf3ac3b
</dict>
</plist><|MERGE_RESOLUTION|>--- conflicted
+++ resolved
@@ -2,16 +2,9 @@
 <!DOCTYPE plist PUBLIC "-//Apple//DTD PLIST 1.0//EN" "http://www.apple.com/DTDs/PropertyList-1.0.dtd">
 <plist version="1.0">
 <dict>
-<<<<<<< HEAD
-	<key>Main cib file base name</key>
-	<string>MainMenu.cib</string>
-	<key>CPBundleName</key>
-	<string>CPButton</string>
-=======
     <key>Main cib file base name</key>
     <string>MainMenu.cib</string>
     <key>CPBundleName</key>
     <string>CPButton</string>
->>>>>>> 7cf3ac3b
 </dict>
 </plist>