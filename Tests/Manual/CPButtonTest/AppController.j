/*
 * AppController.j
 * CPButtonImageTest
 *
 * Created by Aparajita Fishman on August 31, 2010.
 */

@import <Foundation/CPObject.j>

CPLogRegister(CPLogConsole);


@implementation AppController : CPObject
{
    CPWindow                theWindow;

    @outlet CPButton        button;
    @outlet CPButton        imageButton;
    @outlet CPButton        imageDisabledButton;
    @outlet CPButton        pushInButton;
    @outlet CPButton        pushOnOffButton;
    @outlet CPButton        toggleButton;
    @outlet CPButton        momentaryChangeButton;
    @outlet CPCheckBox      checkbox;
    @outlet CPCheckBox      multiCheckbox;
    @outlet CPRadio         radio1;
    @outlet CPRadio         radio2;
    @outlet CPPopUpButton   positionMenu;
    @outlet CPButton        monkeyButton;
    @outlet CPCheckBox      monkeyCheckbox;

    @outlet CPTextField     clickCount;
    @outlet CPTextField     monkeyLabel;
    @outlet CPTextField     monkeyCheckboxLabel;

    CPArray buttons;
    CPArray checksAndRadios;
}

- (void)awakeFromCib
{
    var path = [[CPBundle bundleForClass:[CPView class]] pathForResource:@"action_button.png"];
    [imageButton setImage:[[CPImage alloc] initWithContentsOfFile:path size:CGSizeMake(22.0, 14.0)]];
    [imageDisabledButton setImage:[[CPImage alloc] initWithContentsOfFile:path size:CGSizeMake(22.0, 14.0)]];

    [self _setImagePosition:CPImageLeft];
    [positionMenu selectItemAtIndex:CPImageLeft];
    [self _setupButtons];
}

- (void)_setupButtons
{
    buttons = [button, imageButton, imageDisabledButton];
    checksAndRadios = [checkbox, multiCheckbox, radio1, radio2];

    var checkboxHeight = [checkbox frameSize].height,
        radioHeight = [radio1 frameSize].height;

    [buttons makeObjectsPerformSelector:@selector(sizeToFit)];
    [checksAndRadios makeObjectsPerformSelector:@selector(sizeToFit)];

    [checkbox setFrameSize:CGSizeMake([checkbox frameSize].width, checkboxHeight)];
    [multiCheckbox setFrameSize:CGSizeMake([multiCheckbox frameSize].width, checkboxHeight)];

    [radio1 setFrameSize:CGSizeMake([radio1 frameSize].width, radioHeight)];
    [radio2 setFrameSize:CGSizeMake([radio2 frameSize].width, radioHeight)];

    [[radio1 radioGroup] setTarget:self];
    [[radio1 radioGroup] setAction:@selector(radioGroupClicked:)];
    [multiCheckbox setState:CPMixedState];

    [pushInButton setButtonType:CPMomentaryLightButton];
    [pushOnOffButton setButtonType:CPPushOnPushOffButton];
    [toggleButton setButtonType:CPToggleButton];
    [momentaryChangeButton setButtonType:CPMomentaryChangeButton];

    [pushInButton setAlternateTitle:@"Should Not See Me"];
    [toggleButton setAlternateTitle:@"Alternate Title For Toggle"];
    [momentaryChangeButton setAlternateTitle:@"Changed!"];
<<<<<<< HEAD
=======

    [monkeyButton setAlternateTitle:@"Alternate title"];
    var path = [[CPBundle bundleForClass:[CPView class]] pathForResource:@"action_button.png"];
    [monkeyButton setAlternateImage:[[CPImage alloc] initWithContentsOfFile:path size:CGSizeMake(22.0, 14.0)]]
    [monkeyButton setHighlightsBy:CPNoCellMask];
    [monkeyButton setShowsStateBy:CPNoCellMask];

    [monkeyCheckbox setAlternateTitle:@"Alternate title"];
    [monkeyCheckbox setHighlightsBy:CPNoCellMask];
    [monkeyCheckbox setShowsStateBy:CPNoCellMask];

    CPLog(@"%@", [monkeyButton alternateTitle]);
>>>>>>> 7cf3ac3b
}

- (void)setImagePosition:(id)sender
{
    [self _setImagePosition:[sender indexOfSelectedItem]];
}

- (void)_setImagePosition:(unsigned)position
{
    [buttons makeObjectsPerformSelector:@selector(setImagePosition:) withObject:position];
    [checksAndRadios makeObjectsPerformSelector:@selector(setImagePosition:) withObject:position];

    var alignment;

    switch (position)
    {
        case CPImageOnly:
            return;

        case CPNoImage:
        case CPImageAbove:
        case CPImageBelow:
        case CPImageOverlaps:
            alignment = CPCenterTextAlignment;
            break;

        case CPImageLeft:
            alignment = CPLeftTextAlignment;
            break;

        case CPImageRight:
            alignment = CPRightTextAlignment;
            break;
    }

    [checksAndRadios makeObjectsPerformSelector:@selector(setAlignment:) withObject:alignment];
}

- (IBAction)countClick:(id)sender
{
    var previousCount = [clickCount integerValue];
    [clickCount setIntegerValue:(previousCount + 1)];
}

- (IBAction)switchSelectedRadio:(id)aSender
{
    if ([radio2 state] == CPOffState)
        [radio2 setState:CPOnState];
    else
        [radio1 setState:CPOnState];
}

- (IBAction)radioGroupClicked:(id)aSender
{
    CPLog.info("Radio group action sent!");
}

- (IBAction)setMonkeyButtonHighlightedBy:(id)aSender
{
    if ([aSender state] == CPOnState)
    {
        [monkeyButton setHighlightsBy:[monkeyButton highlightsBy] | [aSender tag]];
        [monkeyCheckbox setHighlightsBy:[monkeyCheckbox highlightsBy] | [aSender tag]];
    }
    else
    {
        [monkeyButton setHighlightsBy:[monkeyButton highlightsBy] ^ [aSender tag]];
        [monkeyCheckbox setHighlightsBy:[monkeyCheckbox highlightsBy] ^ [aSender tag]];
    }
}

- (IBAction)setMonkeyButtonShowsStateBy:(id)aSender
{
    if ([aSender state] == CPOnState)
    {
        [monkeyButton setShowsStateBy:[monkeyButton showsStateBy] | [aSender tag]];
        [monkeyCheckbox setShowsStateBy:[monkeyCheckbox showsStateBy] | [aSender tag]];
    }
    else
    {
        [monkeyButton setShowsStateBy:[monkeyButton showsStateBy] ^ [aSender tag]];
        [monkeyCheckbox setShowsStateBy:[monkeyCheckbox showsStateBy] ^ [aSender tag]];
    }
}

- (IBAction)monkeyClick:(id)aSender
{
    [monkeyLabel setStringValue:[CPString stringWithFormat:@"State: %d", [monkeyButton state]]];
    [monkeyCheckboxLabel setStringValue:[CPString stringWithFormat:@"State: %d", [monkeyCheckbox state]]];
}

@end

@implementation BezelView : CPView

- (void)drawRect:(CGRect)dirtyRect
{
    var sides = [CPMinYEdge, CPMaxYEdge, CPMinXEdge, CPMaxXEdge],
        grays = [0.75, 1.0, 0.75, 1.0];

    CPDrawTiledRects(dirtyRect, dirtyRect, sides, grays);
}

@end<|MERGE_RESOLUTION|>--- conflicted
+++ resolved
@@ -77,8 +77,6 @@
     [pushInButton setAlternateTitle:@"Should Not See Me"];
     [toggleButton setAlternateTitle:@"Alternate Title For Toggle"];
     [momentaryChangeButton setAlternateTitle:@"Changed!"];
-<<<<<<< HEAD
-=======
 
     [monkeyButton setAlternateTitle:@"Alternate title"];
     var path = [[CPBundle bundleForClass:[CPView class]] pathForResource:@"action_button.png"];
@@ -91,7 +89,6 @@
     [monkeyCheckbox setShowsStateBy:CPNoCellMask];
 
     CPLog(@"%@", [monkeyButton alternateTitle]);
->>>>>>> 7cf3ac3b
 }
 
 - (void)setImagePosition:(id)sender
