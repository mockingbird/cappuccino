--- conflicted
+++ resolved
@@ -1,16 +1,6 @@
 <?xml version="1.0" encoding="UTF-8"?>
-<archive type="com.apple.InterfaceBuilder3.Cocoa.XIB" version="7.10">
+<archive type="com.apple.InterfaceBuilder3.Cocoa.XIB" version="8.00">
 	<data>
-<<<<<<< HEAD
-		<int key="IBDocument.SystemTarget">1050</int>
-		<string key="IBDocument.SystemVersion">11C74</string>
-		<string key="IBDocument.InterfaceBuilderVersion">1938</string>
-		<string key="IBDocument.AppKitVersion">1138.23</string>
-		<string key="IBDocument.HIToolboxVersion">567.00</string>
-		<object class="NSMutableDictionary" key="IBDocument.PluginVersions">
-			<string key="NS.key.0">com.apple.InterfaceBuilder.CocoaPlugin</string>
-			<string key="NS.object.0">1938</string>
-=======
 		<int key="IBDocument.SystemTarget">1070</int>
 		<string key="IBDocument.SystemVersion">11E53</string>
 		<string key="IBDocument.InterfaceBuilderVersion">2182</string>
@@ -19,41 +9,30 @@
 		<object class="NSMutableDictionary" key="IBDocument.PluginVersions">
 			<string key="NS.key.0">com.apple.InterfaceBuilder.CocoaPlugin</string>
 			<string key="NS.object.0">2182</string>
->>>>>>> d39849b2
 		</object>
-		<object class="NSArray" key="IBDocument.IntegratedClassDependencies">
-			<bool key="EncodedWithXMLCoder">YES</bool>
+		<array key="IBDocument.IntegratedClassDependencies">
 			<string>NSPopUpButton</string>
 			<string>NSMenuItem</string>
 			<string>NSMenu</string>
-			<string>NSButtonCell</string>
 			<string>NSButton</string>
 			<string>NSTextFieldCell</string>
+			<string>NSButtonCell</string>
 			<string>NSMatrix</string>
 			<string>NSCustomObject</string>
+			<string>NSCustomView</string>
 			<string>NSView</string>
 			<string>NSWindowTemplate</string>
 			<string>NSTextField</string>
 			<string>NSPopUpButtonCell</string>
-		</object>
-		<object class="NSArray" key="IBDocument.PluginDependencies">
-			<bool key="EncodedWithXMLCoder">YES</bool>
+		</array>
+		<array key="IBDocument.PluginDependencies">
 			<string>com.apple.InterfaceBuilder.CocoaPlugin</string>
-<<<<<<< HEAD
-		</object>
-=======
 		</array>
->>>>>>> d39849b2
 		<object class="NSMutableDictionary" key="IBDocument.Metadata">
 			<string key="NS.key.0">PluginDependencyRecalculationVersion</string>
 			<integer value="1" key="NS.object.0"/>
 		</object>
-<<<<<<< HEAD
-		<object class="NSMutableArray" key="IBDocument.RootObjects" id="1048">
-			<bool key="EncodedWithXMLCoder">YES</bool>
-=======
 		<array class="NSMutableArray" key="IBDocument.RootObjects" id="1048">
->>>>>>> d39849b2
 			<object class="NSCustomObject" id="1021">
 				<string key="NSClassName">NSApplication</string>
 			</object>
@@ -66,419 +45,175 @@
 			<object class="NSWindowTemplate" id="972006081">
 				<int key="NSWindowStyleMask">7</int>
 				<int key="NSWindowBacking">2</int>
-<<<<<<< HEAD
-				<string key="NSWindowRect">{{72, 544}, {380, 278}}</string>
-				<int key="NSWTFlags">1948778496</int>
-=======
-				<string key="NSWindowRect">{{106, 672}, {380, 253}}</string>
+				<string key="NSWindowRect">{{71, 534}, {380, 253}}</string>
 				<int key="NSWTFlags">1954021376</int>
->>>>>>> d39849b2
 				<string key="NSWindowTitle">CPButton Image Test</string>
 				<string key="NSWindowClass">NSWindow</string>
 				<nil key="NSViewClass"/>
 				<nil key="NSUserInterfaceItemIdentifier"/>
 				<object class="NSView" key="NSWindowView" id="439893737">
 					<reference key="NSNextResponder"/>
-					<int key="NSvFlags">256</int>
-					<object class="NSMutableArray" key="NSSubviews">
-						<bool key="EncodedWithXMLCoder">YES</bool>
-						<object class="NSButton" id="110519823">
+					<int key="NSvFlags">274</int>
+					<array class="NSMutableArray" key="NSSubviews">
+						<object class="NSTextField" id="1048195509">
 							<reference key="NSNextResponder" ref="439893737"/>
 							<int key="NSvFlags">268</int>
-							<string key="NSFrame">{{27, 212}, {106, 32}}</string>
+							<string key="NSFrame">{{40, 24}, {101, 17}}</string>
 							<reference key="NSSuperview" ref="439893737"/>
 							<reference key="NSWindow"/>
-							<reference key="NSNextKeyView" ref="793959044"/>
-							<string key="NSReuseIdentifierKey">_NS:687</string>
+							<reference key="NSNextKeyView" ref="907837266"/>
 							<bool key="NSEnabled">YES</bool>
-							<object class="NSButtonCell" key="NSCell" id="768974942">
-								<int key="NSCellFlags">67239424</int>
-								<int key="NSCellFlags2">134217728</int>
-								<string key="NSContents">Button</string>
-								<object class="NSFont" key="NSSupport" id="781534119">
+							<object class="NSTextFieldCell" key="NSCell" id="889147185">
+								<int key="NSCellFlags">68288064</int>
+								<int key="NSCellFlags2">272630784</int>
+								<string key="NSContents">Image Position:</string>
+								<object class="NSFont" key="NSSupport" id="688777490">
 									<string key="NSName">LucidaGrande</string>
 									<double key="NSSize">13</double>
 									<int key="NSfFlags">1044</int>
 								</object>
-								<string key="NSCellIdentifier">_NS:687</string>
-								<reference key="NSControlView" ref="110519823"/>
-								<int key="NSButtonFlags">-2038284033</int>
-								<int key="NSButtonFlags2">129</int>
-								<string key="NSAlternateContents"/>
-								<string key="NSKeyEquivalent"/>
-								<int key="NSPeriodicDelay">200</int>
-								<int key="NSPeriodicInterval">25</int>
+								<reference key="NSControlView" ref="1048195509"/>
+								<object class="NSColor" key="NSBackgroundColor" id="44883150">
+									<int key="NSColorSpace">6</int>
+									<string key="NSCatalogName">System</string>
+									<string key="NSColorName">controlColor</string>
+									<object class="NSColor" key="NSColor">
+										<int key="NSColorSpace">3</int>
+										<bytes key="NSWhite">MC42NjY2NjY2NjY3AA</bytes>
+									</object>
+								</object>
+								<object class="NSColor" key="NSTextColor" id="343623709">
+									<int key="NSColorSpace">6</int>
+									<string key="NSCatalogName">System</string>
+									<string key="NSColorName">controlTextColor</string>
+									<object class="NSColor" key="NSColor">
+										<int key="NSColorSpace">3</int>
+										<bytes key="NSWhite">MAA</bytes>
+									</object>
+								</object>
 							</object>
 						</object>
-						<object class="NSButton" id="793959044">
+						<object class="NSPopUpButton" id="907837266">
 							<reference key="NSNextResponder" ref="439893737"/>
 							<int key="NSvFlags">268</int>
-							<string key="NSFrame">{{174, 212}, {179, 32}}</string>
-							<reference key="NSSuperview" ref="439893737"/>
-							<reference key="NSWindow"/>
-							<reference key="NSNextKeyView" ref="703400586"/>
-							<string key="NSReuseIdentifierKey">_NS:687</string>
-							<bool key="NSEnabled">YES</bool>
-							<object class="NSButtonCell" key="NSCell" id="1006877238">
-								<int key="NSCellFlags">67239424</int>
-								<int key="NSCellFlags2">134217728</int>
-								<string key="NSContents">Button With Image</string>
-								<reference key="NSSupport" ref="781534119"/>
-								<string key="NSCellIdentifier">_NS:687</string>
-								<reference key="NSControlView" ref="793959044"/>
-								<int key="NSButtonFlags">-2038284033</int>
-								<int key="NSButtonFlags2">129</int>
-								<string key="NSAlternateContents"/>
-								<string key="NSKeyEquivalent"/>
-								<int key="NSPeriodicDelay">200</int>
-								<int key="NSPeriodicInterval">25</int>
-							</object>
-						</object>
-						<object class="NSButton" id="703400586">
-							<reference key="NSNextResponder" ref="439893737"/>
-							<int key="NSvFlags">268</int>
-							<string key="NSFrame">{{38, 156}, {91, 41}}</string>
-							<reference key="NSSuperview" ref="439893737"/>
-							<reference key="NSWindow"/>
-							<reference key="NSNextKeyView" ref="111426527"/>
-							<string key="NSReuseIdentifierKey">_NS:771</string>
-							<bool key="NSEnabled">YES</bool>
-							<object class="NSButtonCell" key="NSCell" id="735697762">
-								<int key="NSCellFlags">-2080244224</int>
-								<int key="NSCellFlags2">0</int>
-								<string key="NSContents">Checkbox</string>
-								<reference key="NSSupport" ref="781534119"/>
-								<string key="NSCellIdentifier">_NS:771</string>
-								<reference key="NSControlView" ref="703400586"/>
-								<int key="NSButtonFlags">1211912703</int>
-								<int key="NSButtonFlags2">2</int>
-								<object class="NSCustomResource" key="NSNormalImage" id="36014746">
-									<string key="NSClassName">NSImage</string>
-									<string key="NSResourceName">NSSwitch</string>
-								</object>
-								<object class="NSButtonImageSource" key="NSAlternateImage" id="465921780">
-									<string key="NSImageName">NSSwitch</string>
-								</object>
-								<string key="NSAlternateContents"/>
-								<string key="NSKeyEquivalent"/>
-								<int key="NSPeriodicDelay">200</int>
-								<int key="NSPeriodicInterval">25</int>
-							</object>
-						</object>
-						<object class="NSButton" id="111426527">
-							<reference key="NSNextResponder" ref="439893737"/>
-							<int key="NSvFlags">268</int>
-							<string key="NSFrame">{{197, 156}, {152, 40}}</string>
-							<reference key="NSSuperview" ref="439893737"/>
-							<reference key="NSWindow"/>
-							<reference key="NSNextKeyView" ref="987730270"/>
-							<string key="NSReuseIdentifierKey">_NS:771</string>
-							<bool key="NSEnabled">YES</bool>
-							<object class="NSButtonCell" key="NSCell" id="84621198">
-								<int key="NSCellFlags">-2080244224</int>
-								<int key="NSCellFlags2">25165824</int>
-								<string key="NSContents">Multistate Checkbox</string>
-								<reference key="NSSupport" ref="781534119"/>
-								<string key="NSCellIdentifier">_NS:771</string>
-								<reference key="NSControlView" ref="111426527"/>
-								<int key="NSButtonFlags">1211912703</int>
-								<int key="NSButtonFlags2">2</int>
-								<reference key="NSNormalImage" ref="36014746"/>
-								<reference key="NSAlternateImage" ref="465921780"/>
-								<string key="NSAlternateContents"/>
-								<string key="NSKeyEquivalent"/>
-								<int key="NSPeriodicDelay">200</int>
-								<int key="NSPeriodicInterval">25</int>
-							</object>
-						</object>
-						<object class="NSMatrix" id="987730270">
-							<reference key="NSNextResponder" ref="439893737"/>
-							<int key="NSvFlags">268</int>
-							<string key="NSFrame">{{40, 89}, {172, 42}}</string>
-							<reference key="NSSuperview" ref="439893737"/>
-							<reference key="NSWindow"/>
-							<reference key="NSNextKeyView" ref="62705072"/>
-							<string key="NSReuseIdentifierKey">_NS:797</string>
-							<bool key="NSEnabled">YES</bool>
-							<int key="NSNumRows">1</int>
-							<int key="NSNumCols">2</int>
-							<object class="NSMutableArray" key="NSCells">
-								<bool key="EncodedWithXMLCoder">YES</bool>
-								<object class="NSButtonCell" id="644666231">
-									<int key="NSCellFlags">-2080244224</int>
-									<int key="NSCellFlags2">0</int>
-									<string key="NSContents">Radio 1</string>
-									<reference key="NSSupport" ref="781534119"/>
-									<reference key="NSControlView" ref="987730270"/>
-									<int key="NSTag">1</int>
-									<int key="NSButtonFlags">1211912703</int>
-									<int key="NSButtonFlags2">0</int>
-									<object class="NSButtonImageSource" key="NSAlternateImage" id="920040160">
-										<string key="NSImageName">NSRadioButton</string>
-									</object>
-									<string key="NSAlternateContents"/>
-									<string key="NSKeyEquivalent"/>
-									<int key="NSPeriodicDelay">200</int>
-									<int key="NSPeriodicInterval">25</int>
-								</object>
-								<object class="NSButtonCell" id="365354525">
-									<int key="NSCellFlags">67239424</int>
-									<int key="NSCellFlags2">0</int>
-									<string key="NSContents">Radio 2</string>
-									<reference key="NSSupport" ref="781534119"/>
-									<reference key="NSControlView" ref="987730270"/>
-									<int key="NSButtonFlags">1211912703</int>
-									<int key="NSButtonFlags2">0</int>
-									<reference key="NSAlternateImage" ref="920040160"/>
-									<int key="NSPeriodicDelay">400</int>
-									<int key="NSPeriodicInterval">75</int>
-								</object>
-							</object>
-							<string key="NSCellSize">{84, 42}</string>
-							<string key="NSIntercellSpacing">{4, 2}</string>
-							<int key="NSMatrixFlags">1151868928</int>
-							<string key="NSCellClass">NSActionCell</string>
-							<object class="NSButtonCell" key="NSProtoCell" id="727092459">
-								<int key="NSCellFlags">67239424</int>
-								<int key="NSCellFlags2">0</int>
-								<string key="NSContents">Radio</string>
-								<reference key="NSSupport" ref="781534119"/>
-								<int key="NSButtonFlags">1211912703</int>
-								<int key="NSButtonFlags2">0</int>
-								<object class="NSImage" key="NSNormalImage">
-									<int key="NSImageFlags">549453824</int>
-									<string key="NSSize">{18, 18}</string>
-									<object class="NSMutableArray" key="NSReps">
-										<bool key="EncodedWithXMLCoder">YES</bool>
-										<object class="NSArray">
-											<bool key="EncodedWithXMLCoder">YES</bool>
-											<integer value="0"/>
-											<object class="NSBitmapImageRep">
-												<object class="NSData" key="NSTIFFRepresentation">
-													<bytes key="NS.bytes">TU0AKgAABRgAAAAAAAAAAAAAAAAAAAAAAAAAAAAAAAAAAAAAAAAAAwAAAAMAAAADAAAAAwAAAAAAAAAA
-AAAAAAAAAAAAAAAAAAAAAAAAAAAAAAAAAAAAAAAAAAAAAAAAAAAAAwAAADwRERGLJycnySsrK/A1NTXw
-IyMjyRwcHIsJCQk8AAAAAwAAAAAAAAAAAAAAAAAAAAAAAAAAAAAAAAAAAAAAAAAFFRUVdVBQUOCoqKj/
-29vb//n5+f/6+vr/2tra/6qqqv9UVFTgHx8fdQAAAAUAAAAAAAAAAAAAAAAAAAAAAAAAAAAAAAUZGRl5
-dXV198PDw//8/Pz////////////////////////////U1NT/fHx89yUlJXkAAAAFAAAAAAAAAAAAAAAA
-AAAAAxEREUZqamrmtbW1/+3t7f/+/v7//v7+//7+/v/9/f3//f39//39/f/39/f/xMTE/3d3d+YZGRlG
-AAAAAwAAAAAAAAAAAAAACkJCQqGtra3/xsbG/+vr6//y8vL/9fX1//X19f/z8/P/9fX1//Ly8v/u7u7/
-0tLS/6+vr/9KSkqhAAAACgAAAAAAAAAAAAAAF3h4eN2/v7//z8/P/93d3f/q6ur/7+/v/+/v7//w8PD/
-7e3t/+3t7f/i4uL/zs7O/8XFxf98fHzdAAAAFwAAAAAAAAADAAAAJKSkpPjOzs7/2dnZ/+Dg4P/i4uL/
-5eXl/+bm5v/n5+f/5eXl/+Li4v/e3t7/2tra/9DQ0P+srKz4AAAAJAAAAAMAAAADAAAALrCwsPrW1tb/
-3t7e/+Tk5P/p6en/6+vr/+zs7P/p6en/6+vr/+fn5//k5OT/4ODg/9nZ2f+zs7P6AAAALgAAAAMAAAAD
-AAAALp2dnezg4OD/5eXl/+rq6v/u7u7/8PDw//Dw8P/x8fH/8PDw/+7u7v/q6ur/5ubm/+Hh4f+ZmZns
-AAAALgAAAAMAAAADAAAAJG5ubs/l5eX/6enp/+/v7//y8vL/9vb2//r6+v/5+fn/9/f3//b29v/x8fH/
-6+vr/+Tk5P9ra2vPAAAAJAAAAAMAAAAAAAAAFy4uLpPCwsL67Ozs//Pz8//5+fn//v7+//7+/v/+/v7/
-/v7+//v7+//19fX/8PDw/8LCwvosLCyTAAAAFwAAAAAAAAAAAAAACgAAAENfX1/S5OTk/vn5+f/+/v7/
-///////////////////////////8/Pz/5ubm/l9fX9IAAABDAAAACgAAAAAAAAAAAAAAAwAAABcAAABl
-YmJi3NLS0v3////////////////////////////////V1dX9ZGRk3AAAAGUAAAAXAAAAAwAAAAAAAAAA
-AAAAAAAAAAUAAAAfAAAAZTMzM8KAgIDwv7+//O3t7f/t7e3/v7+//ICAgPAzMzPCAAAAZQAAAB8AAAAF
-AAAAAAAAAAAAAAAAAAAAAAAAAAAAAAAFAAAAFwAAAEMAAAB3AAAAnwAAALMAAACzAAAAnwAAAHcAAABD
-AAAAFwAAAAUAAAAAAAAAAAAAAAAAAAAAAAAAAAAAAAAAAAAAAAAAAwAAAAoAAAAXAAAAJAAAAC4AAAAu
-AAAAJAAAABcAAAAKAAAAAwAAAAAAAAAAAAAAAAAAAAAAAAAAAAAAAAAAAAAAAAAAAAAAAAAAAAAAAAAA
-AAAAAwAAAAMAAAADAAAAAwAAAAAAAAAAAAAAAAAAAAAAAAAAAAAAAAAAAAAADQEAAAMAAAABABIAAAEB
-AAMAAAABABIAAAECAAMAAAAEAAAFugEDAAMAAAABAAEAAAEGAAMAAAABAAIAAAERAAQAAAABAAAACAES
-AAMAAAABAAEAAAEVAAMAAAABAAQAAAEWAAMAAAABABIAAAEXAAQAAAABAAAFEAEcAAMAAAABAAEAAAFS
-AAMAAAABAAEAAAFTAAMAAAAEAAAFwgAAAAAACAAIAAgACAABAAEAAQABA</bytes>
-												</object>
-											</object>
-										</object>
-									</object>
-									<object class="NSColor" key="NSColor">
-										<int key="NSColorSpace">3</int>
-										<bytes key="NSWhite">MCAwAA</bytes>
-									</object>
-								</object>
-								<reference key="NSAlternateImage" ref="920040160"/>
-								<int key="NSPeriodicDelay">400</int>
-								<int key="NSPeriodicInterval">75</int>
-							</object>
-							<reference key="NSSelectedCell" ref="644666231"/>
-							<object class="NSColor" key="NSBackgroundColor">
-								<int key="NSColorSpace">6</int>
-								<string key="NSCatalogName">System</string>
-								<string key="NSColorName">controlColor</string>
-								<object class="NSColor" key="NSColor">
-									<int key="NSColorSpace">3</int>
-									<bytes key="NSWhite">MC42NjY2NjY2NjY3AA</bytes>
-								</object>
-							</object>
-							<object class="NSColor" key="NSCellBackgroundColor" id="433292583">
-								<int key="NSColorSpace">3</int>
-								<bytes key="NSWhite">MQA</bytes>
-							</object>
-							<reference key="NSFont" ref="781534119"/>
-						</object>
-						<object class="NSButton" id="62705072">
-							<reference key="NSNextResponder" ref="439893737"/>
-							<int key="NSvFlags">268</int>
-							<string key="NSFrame">{{219, 92}, {134, 32}}</string>
-							<reference key="NSSuperview" ref="439893737"/>
-							<reference key="NSWindow"/>
-							<reference key="NSNextKeyView" ref="567178431"/>
-							<string key="NSReuseIdentifierKey">_NS:687</string>
-							<bool key="NSEnabled">YES</bool>
-							<object class="NSButtonCell" key="NSCell" id="866154317">
-								<int key="NSCellFlags">67239424</int>
-								<int key="NSCellFlags2">134217728</int>
-								<string key="NSContents">Set Radio 2 On</string>
-								<reference key="NSSupport" ref="781534119"/>
-								<string key="NSCellIdentifier">_NS:687</string>
-								<reference key="NSControlView" ref="62705072"/>
-								<int key="NSButtonFlags">-2038284033</int>
-								<int key="NSButtonFlags2">129</int>
-								<string key="NSAlternateContents"/>
-								<string key="NSKeyEquivalent"/>
-								<int key="NSPeriodicDelay">200</int>
-								<int key="NSPeriodicInterval">25</int>
-							</object>
-						</object>
-						<object class="NSPopUpButton" id="691503949">
-							<reference key="NSNextResponder" ref="439893737"/>
-							<int key="NSvFlags">268</int>
-							<string key="NSFrame">{{146, 22}, {194, 26}}</string>
+							<string key="NSFrame">{{140, 16}, {207, 26}}</string>
 							<reference key="NSSuperview" ref="439893737"/>
 							<reference key="NSWindow"/>
 							<reference key="NSNextKeyView"/>
-							<string key="NSReuseIdentifierKey">_NS:868</string>
 							<bool key="NSEnabled">YES</bool>
-							<object class="NSPopUpButtonCell" key="NSCell" id="254154807">
+							<object class="NSPopUpButtonCell" key="NSCell" id="642169287">
 								<int key="NSCellFlags">-2076049856</int>
 								<int key="NSCellFlags2">2048</int>
-								<reference key="NSSupport" ref="781534119"/>
-								<string key="NSCellIdentifier">_NS:868</string>
-								<reference key="NSControlView" ref="691503949"/>
+								<reference key="NSSupport" ref="688777490"/>
+								<reference key="NSControlView" ref="907837266"/>
 								<int key="NSButtonFlags">109199615</int>
 								<int key="NSButtonFlags2">129</int>
 								<string key="NSAlternateContents"/>
 								<string key="NSKeyEquivalent"/>
 								<int key="NSPeriodicDelay">400</int>
 								<int key="NSPeriodicInterval">75</int>
-								<nil key="NSMenuItem"/>
+								<object class="NSMenuItem" key="NSMenuItem" id="399029894">
+									<reference key="NSMenu" ref="152141186"/>
+									<string key="NSTitle">No Image</string>
+									<string key="NSKeyEquiv"/>
+									<int key="NSKeyEquivModMask">1048576</int>
+									<int key="NSMnemonicLoc">2147483647</int>
+									<int key="NSState">1</int>
+									<object class="NSCustomResource" key="NSOnImage" id="164300911">
+										<string key="NSClassName">NSImage</string>
+										<string key="NSResourceName">NSMenuCheckmark</string>
+									</object>
+									<object class="NSCustomResource" key="NSMixedImage" id="287844448">
+										<string key="NSClassName">NSImage</string>
+										<string key="NSResourceName">NSMenuMixedState</string>
+									</object>
+									<string key="NSAction">_popUpItemAction:</string>
+									<reference key="NSTarget" ref="642169287"/>
+								</object>
 								<bool key="NSMenuItemRespectAlignment">YES</bool>
-								<object class="NSMenu" key="NSMenu" id="473881169">
+								<object class="NSMenu" key="NSMenu" id="152141186">
 									<string key="NSTitle">OtherViews</string>
-									<object class="NSMutableArray" key="NSMenuItems">
-										<bool key="EncodedWithXMLCoder">YES</bool>
-										<object class="NSMenuItem" id="556244816">
-											<reference key="NSMenu" ref="473881169"/>
-											<string key="NSTitle">No Image</string>
-											<string key="NSKeyEquiv"/>
-											<int key="NSKeyEquivModMask">1048576</int>
-											<int key="NSMnemonicLoc">2147483647</int>
-											<object class="NSCustomResource" key="NSOnImage" id="936508284">
-												<string key="NSClassName">NSImage</string>
-												<string key="NSResourceName">NSMenuCheckmark</string>
-											</object>
-											<object class="NSCustomResource" key="NSMixedImage" id="96092577">
-												<string key="NSClassName">NSImage</string>
-												<string key="NSResourceName">NSMenuMixedState</string>
-											</object>
-											<string key="NSAction">_popUpItemAction:</string>
-											<reference key="NSTarget" ref="254154807"/>
-										</object>
-										<object class="NSMenuItem" id="279342970">
-											<reference key="NSMenu" ref="473881169"/>
+									<array class="NSMutableArray" key="NSMenuItems">
+										<reference ref="399029894"/>
+										<object class="NSMenuItem" id="22684039">
+											<reference key="NSMenu" ref="152141186"/>
 											<string key="NSTitle">Image Only</string>
 											<string key="NSKeyEquiv"/>
 											<int key="NSKeyEquivModMask">1048576</int>
 											<int key="NSMnemonicLoc">2147483647</int>
-											<reference key="NSOnImage" ref="936508284"/>
-											<reference key="NSMixedImage" ref="96092577"/>
+											<reference key="NSOnImage" ref="164300911"/>
+											<reference key="NSMixedImage" ref="287844448"/>
 											<string key="NSAction">_popUpItemAction:</string>
 											<int key="NSTag">1</int>
-											<reference key="NSTarget" ref="254154807"/>
+											<reference key="NSTarget" ref="642169287"/>
 										</object>
-										<object class="NSMenuItem" id="902166066">
-											<reference key="NSMenu" ref="473881169"/>
+										<object class="NSMenuItem" id="353694480">
+											<reference key="NSMenu" ref="152141186"/>
 											<string key="NSTitle">Left</string>
 											<string key="NSKeyEquiv"/>
 											<int key="NSKeyEquivModMask">1048576</int>
 											<int key="NSMnemonicLoc">2147483647</int>
-											<int key="NSState">1</int>
-											<reference key="NSOnImage" ref="936508284"/>
-											<reference key="NSMixedImage" ref="96092577"/>
+											<reference key="NSOnImage" ref="164300911"/>
+											<reference key="NSMixedImage" ref="287844448"/>
 											<string key="NSAction">_popUpItemAction:</string>
-											<reference key="NSTarget" ref="254154807"/>
+											<reference key="NSTarget" ref="642169287"/>
 										</object>
-										<object class="NSMenuItem" id="230695944">
-											<reference key="NSMenu" ref="473881169"/>
+										<object class="NSMenuItem" id="417840949">
+											<reference key="NSMenu" ref="152141186"/>
 											<string key="NSTitle">Right</string>
 											<string key="NSKeyEquiv"/>
 											<int key="NSKeyEquivModMask">1048576</int>
 											<int key="NSMnemonicLoc">2147483647</int>
-											<reference key="NSOnImage" ref="936508284"/>
-											<reference key="NSMixedImage" ref="96092577"/>
+											<reference key="NSOnImage" ref="164300911"/>
+											<reference key="NSMixedImage" ref="287844448"/>
 											<string key="NSAction">_popUpItemAction:</string>
-											<reference key="NSTarget" ref="254154807"/>
+											<reference key="NSTarget" ref="642169287"/>
 										</object>
-										<object class="NSMenuItem" id="748464401">
-											<reference key="NSMenu" ref="473881169"/>
+										<object class="NSMenuItem" id="651203747">
+											<reference key="NSMenu" ref="152141186"/>
 											<string key="NSTitle">Below</string>
 											<string key="NSKeyEquiv"/>
 											<int key="NSKeyEquivModMask">1048576</int>
 											<int key="NSMnemonicLoc">2147483647</int>
-											<reference key="NSOnImage" ref="936508284"/>
-											<reference key="NSMixedImage" ref="96092577"/>
+											<reference key="NSOnImage" ref="164300911"/>
+											<reference key="NSMixedImage" ref="287844448"/>
 											<string key="NSAction">_popUpItemAction:</string>
-											<reference key="NSTarget" ref="254154807"/>
+											<reference key="NSTarget" ref="642169287"/>
 										</object>
-										<object class="NSMenuItem" id="342045045">
-											<reference key="NSMenu" ref="473881169"/>
+										<object class="NSMenuItem" id="978825379">
+											<reference key="NSMenu" ref="152141186"/>
 											<string key="NSTitle">Above</string>
 											<string key="NSKeyEquiv"/>
 											<int key="NSKeyEquivModMask">1048576</int>
 											<int key="NSMnemonicLoc">2147483647</int>
-											<reference key="NSOnImage" ref="936508284"/>
-											<reference key="NSMixedImage" ref="96092577"/>
+											<reference key="NSOnImage" ref="164300911"/>
+											<reference key="NSMixedImage" ref="287844448"/>
 											<string key="NSAction">_popUpItemAction:</string>
-											<reference key="NSTarget" ref="254154807"/>
+											<reference key="NSTarget" ref="642169287"/>
 										</object>
-										<object class="NSMenuItem" id="875359177">
-											<reference key="NSMenu" ref="473881169"/>
+										<object class="NSMenuItem" id="344973167">
+											<reference key="NSMenu" ref="152141186"/>
 											<string key="NSTitle">Overlaps</string>
 											<string key="NSKeyEquiv"/>
 											<int key="NSKeyEquivModMask">1048576</int>
 											<int key="NSMnemonicLoc">2147483647</int>
-											<reference key="NSOnImage" ref="936508284"/>
-											<reference key="NSMixedImage" ref="96092577"/>
+											<reference key="NSOnImage" ref="164300911"/>
+											<reference key="NSMixedImage" ref="287844448"/>
 											<string key="NSAction">_popUpItemAction:</string>
-											<reference key="NSTarget" ref="254154807"/>
+											<reference key="NSTarget" ref="642169287"/>
 										</object>
-									</object>
-									<reference key="NSMenuFont" ref="781534119"/>
+									</array>
+									<reference key="NSMenuFont" ref="688777490"/>
 								</object>
-								<int key="NSSelectedIndex">-1</int>
 								<int key="NSPreferredEdge">1</int>
 								<bool key="NSUsesItemFromMenu">YES</bool>
 								<bool key="NSAltersState">YES</bool>
 								<int key="NSArrowPosition">2</int>
 							</object>
 						</object>
-						<object class="NSTextField" id="567178431">
+						<object class="NSCustomView" id="65589413">
 							<reference key="NSNextResponder" ref="439893737"/>
 							<int key="NSvFlags">268</int>
-<<<<<<< HEAD
-							<string key="NSFrame">{{43, 23}, {101, 22}}</string>
-							<reference key="NSSuperview" ref="439893737"/>
-							<reference key="NSWindow"/>
-							<reference key="NSNextKeyView" ref="691503949"/>
-							<string key="NSReuseIdentifierKey">_NS:903</string>
-							<bool key="NSEnabled">YES</bool>
-							<object class="NSTextFieldCell" key="NSCell" id="909222476">
-								<int key="NSCellFlags">-2077098431</int>
-								<int key="NSCellFlags2">272630784</int>
-								<string key="NSContents">Image Position:</string>
-								<reference key="NSSupport" ref="781534119"/>
-								<string key="NSPlaceholderString"/>
-								<string key="NSCellIdentifier">_NS:903</string>
-								<reference key="NSControlView" ref="567178431"/>
-								<object class="NSColor" key="NSBackgroundColor" id="139244365">
-									<int key="NSColorSpace">6</int>
-									<string key="NSCatalogName">System</string>
-									<string key="NSColorName">textBackgroundColor</string>
-									<reference key="NSColor" ref="433292583"/>
-=======
 							<array class="NSMutableArray" key="NSSubviews">
 								<object class="NSButton" id="94523546">
 									<reference key="NSNextResponder" ref="65589413"/>
@@ -525,17 +260,109 @@
 										<int key="NSPeriodicDelay">200</int>
 										<int key="NSPeriodicInterval">25</int>
 									</object>
->>>>>>> d39849b2
 								</object>
-								<object class="NSColor" key="NSTextColor" id="749750748">
-									<int key="NSColorSpace">6</int>
-									<string key="NSCatalogName">System</string>
-									<string key="NSColorName">textColor</string>
-									<object class="NSColor" key="NSColor">
+								<object class="NSMatrix" id="237170086">
+									<reference key="NSNextResponder" ref="65589413"/>
+									<int key="NSvFlags">268</int>
+									<string key="NSFrame">{{31, 14}, {168, 40}}</string>
+									<reference key="NSSuperview" ref="65589413"/>
+									<reference key="NSWindow"/>
+									<reference key="NSNextKeyView" ref="584997999"/>
+									<bool key="NSEnabled">YES</bool>
+									<int key="NSNumRows">1</int>
+									<int key="NSNumCols">2</int>
+									<array class="NSMutableArray" key="NSCells">
+										<object class="NSButtonCell" id="282155940">
+											<int key="NSCellFlags">-2080244224</int>
+											<int key="NSCellFlags2">0</int>
+											<string key="NSContents">Radio 1</string>
+											<reference key="NSSupport" ref="688777490"/>
+											<reference key="NSControlView" ref="237170086"/>
+											<int key="NSTag">1</int>
+											<int key="NSButtonFlags">1211912703</int>
+											<int key="NSButtonFlags2">0</int>
+											<object class="NSButtonImageSource" key="NSAlternateImage" id="133502171">
+												<string key="NSImageName">NSRadioButton</string>
+											</object>
+											<string key="NSAlternateContents"/>
+											<string key="NSKeyEquivalent"/>
+											<int key="NSPeriodicDelay">200</int>
+											<int key="NSPeriodicInterval">25</int>
+										</object>
+										<object class="NSButtonCell" id="816571944">
+											<int key="NSCellFlags">67239424</int>
+											<int key="NSCellFlags2">0</int>
+											<string key="NSContents">Radio 2</string>
+											<reference key="NSSupport" ref="688777490"/>
+											<reference key="NSControlView" ref="237170086"/>
+											<int key="NSButtonFlags">1211912703</int>
+											<int key="NSButtonFlags2">0</int>
+											<reference key="NSAlternateImage" ref="133502171"/>
+											<int key="NSPeriodicDelay">400</int>
+											<int key="NSPeriodicInterval">75</int>
+										</object>
+									</array>
+									<string key="NSCellSize">{82, 40}</string>
+									<string key="NSIntercellSpacing">{4, 2}</string>
+									<int key="NSMatrixFlags">1151868928</int>
+									<string key="NSCellClass">NSActionCell</string>
+									<object class="NSButtonCell" key="NSProtoCell" id="19159466">
+										<int key="NSCellFlags">67239424</int>
+										<int key="NSCellFlags2">0</int>
+										<string key="NSContents">Radio</string>
+										<reference key="NSSupport" ref="688777490"/>
+										<int key="NSButtonFlags">1211912703</int>
+										<int key="NSButtonFlags2">0</int>
+										<object class="NSImage" key="NSNormalImage">
+											<int key="NSImageFlags">549453824</int>
+											<string key="NSSize">{18, 18}</string>
+											<array class="NSMutableArray" key="NSReps">
+												<array>
+													<integer value="0"/>
+													<object class="NSBitmapImageRep">
+														<object class="NSData" key="NSTIFFRepresentation">
+															<bytes key="NS.bytes">TU0AKgAABRgAAAAAAAAAAAAAAAAAAAAAAAAAAAAAAAAAAAAAAAAAAwAAAAMAAAADAAAAAwAAAAAAAAAA
+AAAAAAAAAAAAAAAAAAAAAAAAAAAAAAAAAAAAAAAAAAAAAAAAAAAAAwAAADwRERGLJycnySsrK/A1NTXw
+IyMjyRwcHIsJCQk8AAAAAwAAAAAAAAAAAAAAAAAAAAAAAAAAAAAAAAAAAAAAAAAFFRUVdVBQUOCoqKj/
+29vb//n5+f/6+vr/2tra/6qqqv9UVFTgHx8fdQAAAAUAAAAAAAAAAAAAAAAAAAAAAAAAAAAAAAUZGRl5
+dXV198PDw//8/Pz////////////////////////////U1NT/fHx89yUlJXkAAAAFAAAAAAAAAAAAAAAA
+AAAAAxEREUZqamrmtbW1/+3t7f/+/v7//v7+//7+/v/9/f3//f39//39/f/39/f/xMTE/3d3d+YZGRlG
+AAAAAwAAAAAAAAAAAAAACkJCQqGtra3/xsbG/+vr6//y8vL/9fX1//X19f/z8/P/9fX1//Ly8v/u7u7/
+0tLS/6+vr/9KSkqhAAAACgAAAAAAAAAAAAAAF3h4eN2/v7//z8/P/93d3f/q6ur/7+/v/+/v7//w8PD/
+7e3t/+3t7f/i4uL/zs7O/8XFxf98fHzdAAAAFwAAAAAAAAADAAAAJKSkpPjOzs7/2dnZ/+Dg4P/i4uL/
+5eXl/+bm5v/n5+f/5eXl/+Li4v/e3t7/2tra/9DQ0P+srKz4AAAAJAAAAAMAAAADAAAALrCwsPrW1tb/
+3t7e/+Tk5P/p6en/6+vr/+zs7P/p6en/6+vr/+fn5//k5OT/4ODg/9nZ2f+zs7P6AAAALgAAAAMAAAAD
+AAAALp2dnezg4OD/5eXl/+rq6v/u7u7/8PDw//Dw8P/x8fH/8PDw/+7u7v/q6ur/5ubm/+Hh4f+ZmZns
+AAAALgAAAAMAAAADAAAAJG5ubs/l5eX/6enp/+/v7//y8vL/9vb2//r6+v/5+fn/9/f3//b29v/x8fH/
+6+vr/+Tk5P9ra2vPAAAAJAAAAAMAAAAAAAAAFy4uLpPCwsL67Ozs//Pz8//5+fn//v7+//7+/v/+/v7/
+/v7+//v7+//19fX/8PDw/8LCwvosLCyTAAAAFwAAAAAAAAAAAAAACgAAAENfX1/S5OTk/vn5+f/+/v7/
+///////////////////////////8/Pz/5ubm/l9fX9IAAABDAAAACgAAAAAAAAAAAAAAAwAAABcAAABl
+YmJi3NLS0v3////////////////////////////////V1dX9ZGRk3AAAAGUAAAAXAAAAAwAAAAAAAAAA
+AAAAAAAAAAUAAAAfAAAAZTMzM8KAgIDwv7+//O3t7f/t7e3/v7+//ICAgPAzMzPCAAAAZQAAAB8AAAAF
+AAAAAAAAAAAAAAAAAAAAAAAAAAAAAAAFAAAAFwAAAEMAAAB3AAAAnwAAALMAAACzAAAAnwAAAHcAAABD
+AAAAFwAAAAUAAAAAAAAAAAAAAAAAAAAAAAAAAAAAAAAAAAAAAAAAAwAAAAoAAAAXAAAAJAAAAC4AAAAu
+AAAAJAAAABcAAAAKAAAAAwAAAAAAAAAAAAAAAAAAAAAAAAAAAAAAAAAAAAAAAAAAAAAAAAAAAAAAAAAA
+AAAAAwAAAAMAAAADAAAAAwAAAAAAAAAAAAAAAAAAAAAAAAAAAAAAAAAAAAAADQEAAAMAAAABABIAAAEB
+AAMAAAABABIAAAECAAMAAAAEAAAFugEDAAMAAAABAAEAAAEGAAMAAAABAAIAAAERAAQAAAABAAAACAES
+AAMAAAABAAEAAAEVAAMAAAABAAQAAAEWAAMAAAABABIAAAEXAAQAAAABAAAFEAEcAAMAAAABAAEAAAFS
+AAMAAAABAAEAAAFTAAMAAAAEAAAFwgAAAAAACAAIAAgACAABAAEAAQABA</bytes>
+														</object>
+													</object>
+												</array>
+											</array>
+											<object class="NSColor" key="NSColor">
+												<int key="NSColorSpace">3</int>
+												<bytes key="NSWhite">MCAwAA</bytes>
+											</object>
+										</object>
+										<reference key="NSAlternateImage" ref="133502171"/>
+										<int key="NSPeriodicDelay">400</int>
+										<int key="NSPeriodicInterval">75</int>
+									</object>
+									<reference key="NSSelectedCell" ref="282155940"/>
+									<reference key="NSBackgroundColor" ref="44883150"/>
+									<object class="NSColor" key="NSCellBackgroundColor">
 										<int key="NSColorSpace">3</int>
-<<<<<<< HEAD
-										<bytes key="NSWhite">MAA</bytes>
-=======
 										<bytes key="NSWhite">MQA</bytes>
 									</object>
 									<reference key="NSFont" ref="688777490"/>
@@ -635,58 +462,55 @@
 										<string key="NSKeyEquivalent"/>
 										<int key="NSPeriodicDelay">200</int>
 										<int key="NSPeriodicInterval">25</int>
->>>>>>> d39849b2
 									</object>
 								</object>
-							</object>
-						</object>
-					</object>
-					<string key="NSFrameSize">{380, 278}</string>
+							</array>
+							<string key="NSFrame">{{20, 59}, {340, 174}}</string>
+							<reference key="NSSuperview" ref="439893737"/>
+							<reference key="NSWindow"/>
+							<reference key="NSNextKeyView" ref="938838346"/>
+							<string key="NSClassName">BezelView</string>
+						</object>
+					</array>
+					<string key="NSFrameSize">{380, 253}</string>
 					<reference key="NSSuperview"/>
 					<reference key="NSWindow"/>
-					<reference key="NSNextKeyView" ref="110519823"/>
-				</object>
-<<<<<<< HEAD
+					<reference key="NSNextKeyView" ref="65589413"/>
+				</object>
 				<string key="NSScreenRect">{{0, 0}, {1440, 878}}</string>
-=======
-				<string key="NSScreenRect">{{0, 0}, {1680, 1028}}</string>
->>>>>>> d39849b2
 				<string key="NSMaxSize">{10000000000000, 10000000000000}</string>
 				<bool key="NSWindowIsRestorable">YES</bool>
 			</object>
 			<object class="NSCustomObject" id="635946545">
 				<string key="NSClassName">AppController</string>
 			</object>
-			<object class="NSWindowTemplate" id="199253269">
-				<int key="NSWindowStyleMask">7</int>
+			<object class="NSWindowTemplate" id="82286685">
+				<int key="NSWindowStyleMask">15</int>
 				<int key="NSWindowBacking">2</int>
-				<string key="NSWindowRect">{{492, 544}, {262, 270}}</string>
-				<int key="NSWTFlags">1680344064</int>
-				<string key="NSWindowTitle">CPButton Button Type Test</string>
+				<string key="NSWindowRect">{{97, 377}, {318, 85}}</string>
+				<int key="NSWTFlags">611844096</int>
+				<string key="NSWindowTitle">Continuous Button Test</string>
 				<string key="NSWindowClass">NSWindow</string>
 				<nil key="NSViewClass"/>
 				<nil key="NSUserInterfaceItemIdentifier"/>
-				<object class="NSView" key="NSWindowView" id="77657050">
+				<object class="NSView" key="NSWindowView" id="104258291">
 					<reference key="NSNextResponder"/>
 					<int key="NSvFlags">256</int>
-					<object class="NSMutableArray" key="NSSubviews">
-						<bool key="EncodedWithXMLCoder">YES</bool>
-						<object class="NSButton" id="600626473">
-							<reference key="NSNextResponder" ref="77657050"/>
+					<array class="NSMutableArray" key="NSSubviews">
+						<object class="NSButton" id="443079749">
+							<reference key="NSNextResponder" ref="104258291"/>
 							<int key="NSvFlags">268</int>
-							<string key="NSFrame">{{14, 208}, {234, 32}}</string>
-							<reference key="NSSuperview" ref="77657050"/>
+							<string key="NSFrame">{{14, 37}, {132, 32}}</string>
+							<reference key="NSSuperview" ref="104258291"/>
 							<reference key="NSWindow"/>
-							<reference key="NSNextKeyView" ref="65820551"/>
-							<string key="NSReuseIdentifierKey">_NS:687</string>
+							<reference key="NSNextKeyView" ref="707972847"/>
 							<bool key="NSEnabled">YES</bool>
-							<object class="NSButtonCell" key="NSCell" id="214998150">
+							<object class="NSButtonCell" key="NSCell" id="448804403">
 								<int key="NSCellFlags">67239424</int>
 								<int key="NSCellFlags2">134217728</int>
-								<string key="NSContents">Standard Button</string>
-								<reference key="NSSupport" ref="781534119"/>
-								<string key="NSCellIdentifier">_NS:687</string>
-								<reference key="NSControlView" ref="600626473"/>
+								<string key="NSContents">Normal Button</string>
+								<reference key="NSSupport" ref="688777490"/>
+								<reference key="NSControlView" ref="443079749"/>
 								<int key="NSButtonFlags">-2038284033</int>
 								<int key="NSButtonFlags2">129</int>
 								<string key="NSAlternateContents"/>
@@ -695,22 +519,20 @@
 								<int key="NSPeriodicInterval">25</int>
 							</object>
 						</object>
-						<object class="NSButton" id="65820551">
-							<reference key="NSNextResponder" ref="77657050"/>
+						<object class="NSButton" id="707972847">
+							<reference key="NSNextResponder" ref="104258291"/>
 							<int key="NSvFlags">268</int>
-							<string key="NSFrame">{{14, 152}, {234, 32}}</string>
-							<reference key="NSSuperview" ref="77657050"/>
+							<string key="NSFrame">{{146, 37}, {158, 32}}</string>
+							<reference key="NSSuperview" ref="104258291"/>
 							<reference key="NSWindow"/>
-							<reference key="NSNextKeyView" ref="165082516"/>
-							<string key="NSReuseIdentifierKey">_NS:687</string>
+							<reference key="NSNextKeyView" ref="239818528"/>
 							<bool key="NSEnabled">YES</bool>
-							<object class="NSButtonCell" key="NSCell" id="118689701">
-								<int key="NSCellFlags">67239424</int>
+							<object class="NSButtonCell" key="NSCell" id="628552297">
+								<int key="NSCellFlags">67763712</int>
 								<int key="NSCellFlags2">134217728</int>
-								<string key="NSContents">Push On / Push Off Button</string>
-								<reference key="NSSupport" ref="781534119"/>
-								<string key="NSCellIdentifier">_NS:687</string>
-								<reference key="NSControlView" ref="65820551"/>
+								<string key="NSContents">Continuous Button</string>
+								<reference key="NSSupport" ref="688777490"/>
+								<reference key="NSControlView" ref="707972847"/>
 								<int key="NSButtonFlags">-2038284033</int>
 								<int key="NSButtonFlags2">129</int>
 								<string key="NSAlternateContents"/>
@@ -719,22 +541,81 @@
 								<int key="NSPeriodicInterval">25</int>
 							</object>
 						</object>
-						<object class="NSButton" id="165082516">
-							<reference key="NSNextResponder" ref="77657050"/>
+						<object class="NSTextField" id="239818528">
+							<reference key="NSNextResponder" ref="104258291"/>
 							<int key="NSvFlags">268</int>
-							<string key="NSFrame">{{14, 92}, {234, 32}}</string>
-							<reference key="NSSuperview" ref="77657050"/>
+							<string key="NSFrame">{{17, 20}, {107, 17}}</string>
+							<reference key="NSSuperview" ref="104258291"/>
 							<reference key="NSWindow"/>
-							<reference key="NSNextKeyView" ref="767029900"/>
-							<string key="NSReuseIdentifierKey">_NS:687</string>
+							<reference key="NSNextKeyView" ref="755175754"/>
 							<bool key="NSEnabled">YES</bool>
-							<object class="NSButtonCell" key="NSCell" id="594330220">
+							<object class="NSTextFieldCell" key="NSCell" id="822558717">
+								<int key="NSCellFlags">68288064</int>
+								<int key="NSCellFlags2">272630784</int>
+								<string key="NSContents">Recorded clicks:</string>
+								<reference key="NSSupport" ref="688777490"/>
+								<reference key="NSControlView" ref="239818528"/>
+								<reference key="NSBackgroundColor" ref="44883150"/>
+								<reference key="NSTextColor" ref="343623709"/>
+							</object>
+						</object>
+						<object class="NSTextField" id="755175754">
+							<reference key="NSNextResponder" ref="104258291"/>
+							<int key="NSvFlags">268</int>
+							<string key="NSFrame">{{126, 20}, {175, 17}}</string>
+							<reference key="NSSuperview" ref="104258291"/>
+							<reference key="NSWindow"/>
+							<reference key="NSNextKeyView"/>
+							<bool key="NSEnabled">YES</bool>
+							<object class="NSTextFieldCell" key="NSCell" id="327559063">
+								<int key="NSCellFlags">68288064</int>
+								<int key="NSCellFlags2">71304192</int>
+								<string key="NSContents">0</string>
+								<reference key="NSSupport" ref="688777490"/>
+								<reference key="NSControlView" ref="755175754"/>
+								<reference key="NSBackgroundColor" ref="44883150"/>
+								<reference key="NSTextColor" ref="343623709"/>
+							</object>
+						</object>
+					</array>
+					<string key="NSFrameSize">{318, 85}</string>
+					<reference key="NSSuperview"/>
+					<reference key="NSWindow"/>
+					<reference key="NSNextKeyView" ref="443079749"/>
+				</object>
+				<string key="NSScreenRect">{{0, 0}, {1440, 878}}</string>
+				<string key="NSMaxSize">{10000000000000, 10000000000000}</string>
+				<bool key="NSWindowIsRestorable">YES</bool>
+			</object>
+			<object class="NSWindowTemplate" id="1058741522">
+				<int key="NSWindowStyleMask">15</int>
+				<int key="NSWindowBacking">2</int>
+				<string key="NSWindowRect">{{518, 603}, {271, 156}}</string>
+				<int key="NSWTFlags">611845120</int>
+				<string key="NSWindowTitle">CPButton Button Type Test</string>
+				<string key="NSWindowClass">NSWindow</string>
+				<nil key="NSViewClass"/>
+				<nil key="NSUserInterfaceItemIdentifier"/>
+				<object class="NSView" key="NSWindowView" id="491587447">
+					<reference key="NSNextResponder"/>
+					<int key="NSvFlags">256</int>
+					<array class="NSMutableArray" key="NSSubviews">
+						<object class="NSButton" id="996741385">
+							<reference key="NSNextResponder" ref="491587447"/>
+							<int key="NSvFlags">268</int>
+							<string key="NSFrame">{{25, 108}, {220, 32}}</string>
+							<reference key="NSSuperview" ref="491587447"/>
+							<reference key="NSWindow"/>
+							<reference key="NSNextKeyView" ref="381830375"/>
+							<string key="NSReuseIdentifierKey">_NS:9</string>
+							<bool key="NSEnabled">YES</bool>
+							<object class="NSButtonCell" key="NSCell" id="925605870">
 								<int key="NSCellFlags">67239424</int>
 								<int key="NSCellFlags2">134217728</int>
-								<string key="NSContents">Toggle Button</string>
-								<reference key="NSSupport" ref="781534119"/>
-								<string key="NSCellIdentifier">_NS:687</string>
-								<reference key="NSControlView" ref="165082516"/>
+								<string key="NSContents">Momentary Push In (Normal)</string>
+								<reference key="NSSupport" ref="688777490"/>
+								<string key="NSCellIdentifier">_NS:9</string>
+								<reference key="NSControlView" ref="996741385"/>
 								<int key="NSButtonFlags">-2038284033</int>
 								<int key="NSButtonFlags2">129</int>
 								<string key="NSAlternateContents"/>
@@ -743,22 +624,22 @@
 								<int key="NSPeriodicInterval">25</int>
 							</object>
 						</object>
-						<object class="NSButton" id="767029900">
-							<reference key="NSNextResponder" ref="77657050"/>
+						<object class="NSButton" id="381830375">
+							<reference key="NSNextResponder" ref="491587447"/>
 							<int key="NSvFlags">268</int>
-							<string key="NSFrame">{{14, 38}, {234, 32}}</string>
-							<reference key="NSSuperview" ref="77657050"/>
+							<string key="NSFrame">{{25, 76}, {220, 32}}</string>
+							<reference key="NSSuperview" ref="491587447"/>
 							<reference key="NSWindow"/>
-							<reference key="NSNextKeyView"/>
-							<string key="NSReuseIdentifierKey">_NS:687</string>
+							<reference key="NSNextKeyView" ref="405627061"/>
+							<string key="NSReuseIdentifierKey">_NS:9</string>
 							<bool key="NSEnabled">YES</bool>
-							<object class="NSButtonCell" key="NSCell" id="212390044">
+							<object class="NSButtonCell" key="NSCell" id="55333648">
 								<int key="NSCellFlags">67239424</int>
 								<int key="NSCellFlags2">134217728</int>
-								<string key="NSContents">Momentary Change Button</string>
-								<reference key="NSSupport" ref="781534119"/>
-								<string key="NSCellIdentifier">_NS:687</string>
-								<reference key="NSControlView" ref="767029900"/>
+								<string key="NSContents">Push On / Push Off</string>
+								<reference key="NSSupport" ref="688777490"/>
+								<string key="NSCellIdentifier">_NS:9</string>
+								<reference key="NSControlView" ref="381830375"/>
 								<int key="NSButtonFlags">-2038284033</int>
 								<int key="NSButtonFlags2">129</int>
 								<string key="NSAlternateContents"/>
@@ -767,53 +648,22 @@
 								<int key="NSPeriodicInterval">25</int>
 							</object>
 						</object>
-					</object>
-					<string key="NSFrameSize">{262, 270}</string>
-					<reference key="NSSuperview"/>
-					<reference key="NSWindow"/>
-					<reference key="NSNextKeyView" ref="600626473"/>
-					<string key="NSReuseIdentifierKey">_NS:224</string>
-				</object>
-				<string key="NSScreenRect">{{0, 0}, {1440, 878}}</string>
-				<string key="NSMaxSize">{10000000000000, 10000000000000}</string>
-				<bool key="NSWindowIsRestorable">YES</bool>
-			</object>
-			<object class="NSWindowTemplate" id="859303162">
-				<int key="NSWindowStyleMask">7</int>
-				<int key="NSWindowBacking">2</int>
-<<<<<<< HEAD
-				<string key="NSWindowRect">{{72, 400}, {337, 90}}</string>
-				<int key="NSWTFlags">1680344064</int>
-				<string key="NSWindowTitle">CPButton Continuous Test</string>
-=======
-				<string key="NSWindowRect">{{554, 742}, {318, 85}}</string>
-				<int key="NSWTFlags">611844096</int>
-				<string key="NSWindowTitle">Continuous Button Test</string>
->>>>>>> d39849b2
-				<string key="NSWindowClass">NSWindow</string>
-				<nil key="NSViewClass"/>
-				<nil key="NSUserInterfaceItemIdentifier"/>
-				<object class="NSView" key="NSWindowView" id="346588921">
-					<reference key="NSNextResponder"/>
-					<int key="NSvFlags">256</int>
-					<object class="NSMutableArray" key="NSSubviews">
-						<bool key="EncodedWithXMLCoder">YES</bool>
-						<object class="NSButton" id="953520252">
-							<reference key="NSNextResponder" ref="346588921"/>
+						<object class="NSButton" id="405627061">
+							<reference key="NSNextResponder" ref="491587447"/>
 							<int key="NSvFlags">268</int>
-							<string key="NSFrame">{{14, 42}, {132, 32}}</string>
-							<reference key="NSSuperview" ref="346588921"/>
+							<string key="NSFrame">{{25, 44}, {220, 32}}</string>
+							<reference key="NSSuperview" ref="491587447"/>
 							<reference key="NSWindow"/>
-							<reference key="NSNextKeyView" ref="833254033"/>
-							<string key="NSReuseIdentifierKey">_NS:687</string>
+							<reference key="NSNextKeyView" ref="387695629"/>
+							<string key="NSReuseIdentifierKey">_NS:9</string>
 							<bool key="NSEnabled">YES</bool>
-							<object class="NSButtonCell" key="NSCell" id="619439413">
+							<object class="NSButtonCell" key="NSCell" id="87368337">
 								<int key="NSCellFlags">67239424</int>
 								<int key="NSCellFlags2">134217728</int>
-								<string key="NSContents">Normal Button</string>
-								<reference key="NSSupport" ref="781534119"/>
-								<string key="NSCellIdentifier">_NS:687</string>
-								<reference key="NSControlView" ref="953520252"/>
+								<string key="NSContents">Toggle</string>
+								<reference key="NSSupport" ref="688777490"/>
+								<string key="NSCellIdentifier">_NS:9</string>
+								<reference key="NSControlView" ref="405627061"/>
 								<int key="NSButtonFlags">-2038284033</int>
 								<int key="NSButtonFlags2">129</int>
 								<string key="NSAlternateContents"/>
@@ -822,22 +672,22 @@
 								<int key="NSPeriodicInterval">25</int>
 							</object>
 						</object>
-						<object class="NSButton" id="833254033">
-							<reference key="NSNextResponder" ref="346588921"/>
+						<object class="NSButton" id="387695629">
+							<reference key="NSNextResponder" ref="491587447"/>
 							<int key="NSvFlags">268</int>
-							<string key="NSFrame">{{165, 42}, {158, 32}}</string>
-							<reference key="NSSuperview" ref="346588921"/>
+							<string key="NSFrame">{{25, 12}, {220, 32}}</string>
+							<reference key="NSSuperview" ref="491587447"/>
 							<reference key="NSWindow"/>
-							<reference key="NSNextKeyView" ref="438525894"/>
-							<string key="NSReuseIdentifierKey">_NS:687</string>
+							<reference key="NSNextKeyView"/>
+							<string key="NSReuseIdentifierKey">_NS:9</string>
 							<bool key="NSEnabled">YES</bool>
-							<object class="NSButtonCell" key="NSCell" id="897940284">
-								<int key="NSCellFlags">67763712</int>
+							<object class="NSButtonCell" key="NSCell" id="723211816">
+								<int key="NSCellFlags">67239424</int>
 								<int key="NSCellFlags2">134217728</int>
-								<string key="NSContents">Continuous Button</string>
-								<reference key="NSSupport" ref="781534119"/>
-								<string key="NSCellIdentifier">_NS:687</string>
-								<reference key="NSControlView" ref="833254033"/>
+								<string key="NSContents">Momentary Change</string>
+								<reference key="NSSupport" ref="688777490"/>
+								<string key="NSCellIdentifier">_NS:9</string>
+								<reference key="NSControlView" ref="387695629"/>
 								<int key="NSButtonFlags">-2038284033</int>
 								<int key="NSButtonFlags2">129</int>
 								<string key="NSAlternateContents"/>
@@ -846,67 +696,20 @@
 								<int key="NSPeriodicInterval">25</int>
 							</object>
 						</object>
-						<object class="NSTextField" id="438525894">
-							<reference key="NSNextResponder" ref="346588921"/>
-							<int key="NSvFlags">268</int>
-							<string key="NSFrame">{{17, 20}, {107, 22}}</string>
-							<reference key="NSSuperview" ref="346588921"/>
-							<reference key="NSWindow"/>
-							<reference key="NSNextKeyView" ref="617275010"/>
-							<string key="NSReuseIdentifierKey">_NS:903</string>
-							<bool key="NSEnabled">YES</bool>
-							<object class="NSTextFieldCell" key="NSCell" id="264053213">
-								<int key="NSCellFlags">-2077098431</int>
-								<int key="NSCellFlags2">272630784</int>
-								<string key="NSContents">Recorded clicks:</string>
-								<reference key="NSSupport" ref="781534119"/>
-								<string key="NSPlaceholderString"/>
-								<string key="NSCellIdentifier">_NS:903</string>
-								<reference key="NSControlView" ref="438525894"/>
-								<reference key="NSBackgroundColor" ref="139244365"/>
-								<reference key="NSTextColor" ref="749750748"/>
-							</object>
-						</object>
-						<object class="NSTextField" id="617275010">
-							<reference key="NSNextResponder" ref="346588921"/>
-							<int key="NSvFlags">268</int>
-							<string key="NSFrame">{{121, 20}, {199, 22}}</string>
-							<reference key="NSSuperview" ref="346588921"/>
-							<reference key="NSWindow"/>
-							<reference key="NSNextKeyView"/>
-							<string key="NSReuseIdentifierKey">_NS:903</string>
-							<bool key="NSEnabled">YES</bool>
-							<object class="NSTextFieldCell" key="NSCell" id="883720256">
-								<int key="NSCellFlags">-2077098431</int>
-								<int key="NSCellFlags2">71304192</int>
-								<string key="NSContents">0</string>
-								<reference key="NSSupport" ref="781534119"/>
-								<string key="NSPlaceholderString"/>
-								<string key="NSCellIdentifier">_NS:903</string>
-								<reference key="NSControlView" ref="617275010"/>
-								<reference key="NSBackgroundColor" ref="139244365"/>
-								<reference key="NSTextColor" ref="749750748"/>
-							</object>
-						</object>
-					</object>
-					<string key="NSFrameSize">{337, 90}</string>
+					</array>
+					<string key="NSFrameSize">{271, 156}</string>
 					<reference key="NSSuperview"/>
 					<reference key="NSWindow"/>
-					<reference key="NSNextKeyView" ref="953520252"/>
-					<string key="NSReuseIdentifierKey">_NS:224</string>
-				</object>
-<<<<<<< HEAD
+					<reference key="NSNextKeyView" ref="996741385"/>
+					<string key="NSReuseIdentifierKey">_NS:20</string>
+				</object>
 				<string key="NSScreenRect">{{0, 0}, {1440, 878}}</string>
-=======
-				<string key="NSScreenRect">{{0, 0}, {1680, 1028}}</string>
->>>>>>> d39849b2
 				<string key="NSMaxSize">{10000000000000, 10000000000000}</string>
 				<bool key="NSWindowIsRestorable">YES</bool>
 			</object>
-		</object>
+		</array>
 		<object class="IBObjectContainer" key="IBDocument.Objects">
-			<object class="NSMutableArray" key="connectionRecords">
-				<bool key="EncodedWithXMLCoder">YES</bool>
+			<array class="NSMutableArray" key="connectionRecords">
 				<object class="IBConnectionRecord">
 					<object class="IBOutletConnection" key="connection">
 						<string key="label">delegate</string>
@@ -921,157 +724,150 @@
 						<reference key="source" ref="635946545"/>
 						<reference key="destination" ref="972006081"/>
 					</object>
-					<int key="connectionID">459</int>
+					<int key="connectionID">1090</int>
+				</object>
+				<object class="IBConnectionRecord">
+					<object class="IBOutletConnection" key="connection">
+						<string key="label">button</string>
+						<reference key="source" ref="635946545"/>
+						<reference key="destination" ref="938838346"/>
+					</object>
+					<int key="connectionID">1174</int>
 				</object>
 				<object class="IBConnectionRecord">
 					<object class="IBOutletConnection" key="connection">
 						<string key="label">imageButton</string>
 						<reference key="source" ref="635946545"/>
-						<reference key="destination" ref="793959044"/>
-					</object>
-					<int key="connectionID">479</int>
+						<reference key="destination" ref="463191555"/>
+					</object>
+					<int key="connectionID">1175</int>
 				</object>
 				<object class="IBConnectionRecord">
 					<object class="IBOutletConnection" key="connection">
-						<string key="label">button</string>
-						<reference key="source" ref="635946545"/>
-						<reference key="destination" ref="110519823"/>
-					</object>
-					<int key="connectionID">480</int>
+						<string key="label">checkbox</string>
+						<reference key="source" ref="635946545"/>
+						<reference key="destination" ref="310529951"/>
+					</object>
+					<int key="connectionID">1176</int>
+				</object>
+				<object class="IBConnectionRecord">
+					<object class="IBOutletConnection" key="connection">
+						<string key="label">multiCheckbox</string>
+						<reference key="source" ref="635946545"/>
+						<reference key="destination" ref="722468716"/>
+					</object>
+					<int key="connectionID">1177</int>
+				</object>
+				<object class="IBConnectionRecord">
+					<object class="IBOutletConnection" key="connection">
+						<string key="label">radio1</string>
+						<reference key="source" ref="635946545"/>
+						<reference key="destination" ref="282155940"/>
+					</object>
+					<int key="connectionID">1178</int>
+				</object>
+				<object class="IBConnectionRecord">
+					<object class="IBOutletConnection" key="connection">
+						<string key="label">radio2</string>
+						<reference key="source" ref="635946545"/>
+						<reference key="destination" ref="816571944"/>
+					</object>
+					<int key="connectionID">1179</int>
+				</object>
+				<object class="IBConnectionRecord">
+					<object class="IBActionConnection" key="connection">
+						<string key="label">setImagePosition:</string>
+						<reference key="source" ref="635946545"/>
+						<reference key="destination" ref="907837266"/>
+					</object>
+					<int key="connectionID">1180</int>
 				</object>
 				<object class="IBConnectionRecord">
 					<object class="IBOutletConnection" key="connection">
 						<string key="label">positionMenu</string>
 						<reference key="source" ref="635946545"/>
-						<reference key="destination" ref="691503949"/>
-					</object>
-					<int key="connectionID">502</int>
+						<reference key="destination" ref="907837266"/>
+					</object>
+					<int key="connectionID">1181</int>
+				</object>
+				<object class="IBConnectionRecord">
+					<object class="IBOutletConnection" key="connection">
+						<string key="label">clickCount</string>
+						<reference key="source" ref="635946545"/>
+						<reference key="destination" ref="755175754"/>
+					</object>
+					<int key="connectionID">1193</int>
+				</object>
+				<object class="IBConnectionRecord">
+					<object class="IBActionConnection" key="connection">
+						<string key="label">countClick:</string>
+						<reference key="source" ref="635946545"/>
+						<reference key="destination" ref="443079749"/>
+					</object>
+					<int key="connectionID">1194</int>
+				</object>
+				<object class="IBConnectionRecord">
+					<object class="IBActionConnection" key="connection">
+						<string key="label">countClick:</string>
+						<reference key="source" ref="635946545"/>
+						<reference key="destination" ref="707972847"/>
+					</object>
+					<int key="connectionID">1195</int>
 				</object>
 				<object class="IBConnectionRecord">
 					<object class="IBActionConnection" key="connection">
 						<string key="label">switchSelectedRadio:</string>
 						<reference key="source" ref="635946545"/>
-						<reference key="destination" ref="62705072"/>
-					</object>
-					<int key="connectionID">543</int>
+						<reference key="destination" ref="584997999"/>
+					</object>
+					<int key="connectionID">1206</int>
 				</object>
 				<object class="IBConnectionRecord">
 					<object class="IBOutletConnection" key="connection">
-						<string key="label">clickCount</string>
-						<reference key="source" ref="635946545"/>
-						<reference key="destination" ref="617275010"/>
-					</object>
-					<int key="connectionID">557</int>
-				</object>
-				<object class="IBConnectionRecord">
-					<object class="IBActionConnection" key="connection">
-						<string key="label">countClick:</string>
-						<reference key="source" ref="635946545"/>
-						<reference key="destination" ref="833254033"/>
-					</object>
-					<int key="connectionID">558</int>
-				</object>
-				<object class="IBConnectionRecord">
-					<object class="IBActionConnection" key="connection">
-						<string key="label">countClick:</string>
-						<reference key="source" ref="635946545"/>
-						<reference key="destination" ref="953520252"/>
-					</object>
-					<int key="connectionID">559</int>
+						<string key="label">imageDisabledButton</string>
+						<reference key="source" ref="635946545"/>
+						<reference key="destination" ref="94523546"/>
+					</object>
+					<int key="connectionID">1209</int>
 				</object>
 				<object class="IBConnectionRecord">
 					<object class="IBOutletConnection" key="connection">
-						<string key="label">radio2</string>
-						<reference key="source" ref="635946545"/>
-						<reference key="destination" ref="365354525"/>
-					</object>
-					<int key="connectionID">564</int>
-				</object>
-				<object class="IBConnectionRecord">
-					<object class="IBOutletConnection" key="connection">
-						<string key="label">radio1</string>
-						<reference key="source" ref="635946545"/>
-						<reference key="destination" ref="644666231"/>
-					</object>
-					<int key="connectionID">565</int>
-				</object>
-				<object class="IBConnectionRecord">
-					<object class="IBOutletConnection" key="connection">
-						<string key="label">checkbox</string>
-						<reference key="source" ref="635946545"/>
-						<reference key="destination" ref="735697762"/>
-					</object>
-					<int key="connectionID">566</int>
-				</object>
-				<object class="IBConnectionRecord">
-					<object class="IBOutletConnection" key="connection">
-						<string key="label">multiCheckbox</string>
-						<reference key="source" ref="635946545"/>
-						<reference key="destination" ref="84621198"/>
-					</object>
-					<int key="connectionID">567</int>
-				</object>
-				<object class="IBConnectionRecord">
-					<object class="IBActionConnection" key="connection">
-						<string key="label">setImagePosition:</string>
-						<reference key="source" ref="635946545"/>
-						<reference key="destination" ref="691503949"/>
-					</object>
-					<int key="connectionID">568</int>
+						<string key="label">pushOnOffButton</string>
+						<reference key="source" ref="635946545"/>
+						<reference key="destination" ref="381830375"/>
+					</object>
+					<int key="connectionID">1220</int>
 				</object>
 				<object class="IBConnectionRecord">
 					<object class="IBOutletConnection" key="connection">
 						<string key="label">pushInButton</string>
 						<reference key="source" ref="635946545"/>
-						<reference key="destination" ref="600626473"/>
-					</object>
-					<int key="connectionID">570</int>
-				</object>
-				<object class="IBConnectionRecord">
-					<object class="IBOutletConnection" key="connection">
-						<string key="label">pushOnOffButton</string>
-						<reference key="source" ref="635946545"/>
-						<reference key="destination" ref="65820551"/>
-					</object>
-					<int key="connectionID">571</int>
+						<reference key="destination" ref="996741385"/>
+					</object>
+					<int key="connectionID">1221</int>
 				</object>
 				<object class="IBConnectionRecord">
 					<object class="IBOutletConnection" key="connection">
 						<string key="label">toggleButton</string>
 						<reference key="source" ref="635946545"/>
-						<reference key="destination" ref="165082516"/>
-					</object>
-					<int key="connectionID">572</int>
+						<reference key="destination" ref="405627061"/>
+					</object>
+					<int key="connectionID">1222</int>
 				</object>
 				<object class="IBConnectionRecord">
 					<object class="IBOutletConnection" key="connection">
 						<string key="label">momentaryChangeButton</string>
 						<reference key="source" ref="635946545"/>
-						<reference key="destination" ref="767029900"/>
-					</object>
-					<int key="connectionID">573</int>
-				</object>
-<<<<<<< HEAD
-			</object>
-=======
-				<object class="IBConnectionRecord">
-					<object class="IBOutletConnection" key="connection">
-						<string key="label">imageDisabledButton</string>
-						<reference key="source" ref="635946545"/>
-						<reference key="destination" ref="94523546"/>
-					</object>
-					<int key="connectionID">1209</int>
+						<reference key="destination" ref="387695629"/>
+					</object>
+					<int key="connectionID">1223</int>
 				</object>
 			</array>
->>>>>>> d39849b2
 			<object class="IBMutableOrderedSet" key="objectRecords">
-				<object class="NSArray" key="orderedObjects">
-					<bool key="EncodedWithXMLCoder">YES</bool>
+				<array key="orderedObjects">
 					<object class="IBObjectRecord">
 						<int key="objectID">0</int>
-						<object class="NSArray" key="object" id="0">
-							<bool key="EncodedWithXMLCoder">YES</bool>
-						</object>
+						<array key="object" id="0"/>
 						<reference key="children" ref="1048"/>
 						<nil key="parent"/>
 					</object>
@@ -1096,26 +892,19 @@
 					<object class="IBObjectRecord">
 						<int key="objectID">371</int>
 						<reference key="object" ref="972006081"/>
-						<object class="NSMutableArray" key="children">
-							<bool key="EncodedWithXMLCoder">YES</bool>
+						<array class="NSMutableArray" key="children">
 							<reference ref="439893737"/>
-						</object>
+						</array>
 						<reference key="parent" ref="0"/>
 					</object>
 					<object class="IBObjectRecord">
 						<int key="objectID">372</int>
 						<reference key="object" ref="439893737"/>
-						<object class="NSMutableArray" key="children">
-							<bool key="EncodedWithXMLCoder">YES</bool>
-							<reference ref="110519823"/>
-							<reference ref="703400586"/>
-							<reference ref="111426527"/>
-							<reference ref="793959044"/>
-							<reference ref="691503949"/>
-							<reference ref="567178431"/>
-							<reference ref="987730270"/>
-							<reference ref="62705072"/>
-						</object>
+						<array class="NSMutableArray" key="children">
+							<reference ref="1048195509"/>
+							<reference ref="907837266"/>
+							<reference ref="65589413"/>
+						</array>
 						<reference key="parent" ref="972006081"/>
 					</object>
 					<object class="IBObjectRecord">
@@ -1124,173 +913,84 @@
 						<reference key="parent" ref="0"/>
 					</object>
 					<object class="IBObjectRecord">
-						<int key="objectID">463</int>
-						<reference key="object" ref="110519823"/>
-						<object class="NSMutableArray" key="children">
-							<bool key="EncodedWithXMLCoder">YES</bool>
-							<reference ref="768974942"/>
-						</object>
+						<int key="objectID">1148</int>
+						<reference key="object" ref="1048195509"/>
+						<array class="NSMutableArray" key="children">
+							<reference ref="889147185"/>
+						</array>
 						<reference key="parent" ref="439893737"/>
 					</object>
 					<object class="IBObjectRecord">
-						<int key="objectID">464</int>
-						<reference key="object" ref="768974942"/>
-						<reference key="parent" ref="110519823"/>
-					</object>
-					<object class="IBObjectRecord">
-						<int key="objectID">466</int>
-						<reference key="object" ref="199253269"/>
-						<object class="NSMutableArray" key="children">
-							<bool key="EncodedWithXMLCoder">YES</bool>
-							<reference ref="77657050"/>
-						</object>
-						<reference key="parent" ref="0"/>
-					</object>
-					<object class="IBObjectRecord">
-						<int key="objectID">467</int>
-						<reference key="object" ref="77657050"/>
-						<object class="NSMutableArray" key="children">
-							<bool key="EncodedWithXMLCoder">YES</bool>
-							<reference ref="600626473"/>
-							<reference ref="65820551"/>
-							<reference ref="165082516"/>
-							<reference ref="767029900"/>
-						</object>
-						<reference key="parent" ref="199253269"/>
-					</object>
-					<object class="IBObjectRecord">
-						<int key="objectID">468</int>
-						<reference key="object" ref="600626473"/>
-						<object class="NSMutableArray" key="children">
-							<bool key="EncodedWithXMLCoder">YES</bool>
-							<reference ref="214998150"/>
-						</object>
-						<reference key="parent" ref="77657050"/>
-					</object>
-					<object class="IBObjectRecord">
-						<int key="objectID">469</int>
-						<reference key="object" ref="214998150"/>
-						<reference key="parent" ref="600626473"/>
-					</object>
-					<object class="IBObjectRecord">
-						<int key="objectID">470</int>
-						<reference key="object" ref="65820551"/>
-						<object class="NSMutableArray" key="children">
-							<bool key="EncodedWithXMLCoder">YES</bool>
-							<reference ref="118689701"/>
-						</object>
-						<reference key="parent" ref="77657050"/>
-					</object>
-					<object class="IBObjectRecord">
-						<int key="objectID">471</int>
-						<reference key="object" ref="118689701"/>
-						<reference key="parent" ref="65820551"/>
-					</object>
-					<object class="IBObjectRecord">
-						<int key="objectID">472</int>
-						<reference key="object" ref="165082516"/>
-						<object class="NSMutableArray" key="children">
-							<bool key="EncodedWithXMLCoder">YES</bool>
-							<reference ref="594330220"/>
-						</object>
-						<reference key="parent" ref="77657050"/>
-					</object>
-					<object class="IBObjectRecord">
-						<int key="objectID">473</int>
-						<reference key="object" ref="594330220"/>
-						<reference key="parent" ref="165082516"/>
-					</object>
-					<object class="IBObjectRecord">
-						<int key="objectID">474</int>
-						<reference key="object" ref="767029900"/>
-						<object class="NSMutableArray" key="children">
-							<bool key="EncodedWithXMLCoder">YES</bool>
-							<reference ref="212390044"/>
-						</object>
-						<reference key="parent" ref="77657050"/>
-					</object>
-					<object class="IBObjectRecord">
-						<int key="objectID">475</int>
-						<reference key="object" ref="212390044"/>
-						<reference key="parent" ref="767029900"/>
-					</object>
-					<object class="IBObjectRecord">
-						<int key="objectID">477</int>
-						<reference key="object" ref="793959044"/>
-						<object class="NSMutableArray" key="children">
-							<bool key="EncodedWithXMLCoder">YES</bool>
-							<reference ref="1006877238"/>
-						</object>
+						<int key="objectID">1149</int>
+						<reference key="object" ref="889147185"/>
+						<reference key="parent" ref="1048195509"/>
+					</object>
+					<object class="IBObjectRecord">
+						<int key="objectID">1150</int>
+						<reference key="object" ref="907837266"/>
+						<array class="NSMutableArray" key="children">
+							<reference ref="642169287"/>
+						</array>
 						<reference key="parent" ref="439893737"/>
 					</object>
 					<object class="IBObjectRecord">
-						<int key="objectID">478</int>
-						<reference key="object" ref="1006877238"/>
-						<reference key="parent" ref="793959044"/>
-					</object>
-					<object class="IBObjectRecord">
-						<int key="objectID">481</int>
-						<reference key="object" ref="703400586"/>
-						<object class="NSMutableArray" key="children">
-							<bool key="EncodedWithXMLCoder">YES</bool>
-							<reference ref="735697762"/>
-						</object>
-						<reference key="parent" ref="439893737"/>
-					</object>
-					<object class="IBObjectRecord">
-						<int key="objectID">482</int>
-						<reference key="object" ref="735697762"/>
-						<reference key="parent" ref="703400586"/>
-					</object>
-					<object class="IBObjectRecord">
-						<int key="objectID">483</int>
-						<reference key="object" ref="111426527"/>
-						<object class="NSMutableArray" key="children">
-							<bool key="EncodedWithXMLCoder">YES</bool>
-							<reference ref="84621198"/>
-						</object>
-						<reference key="parent" ref="439893737"/>
-					</object>
-					<object class="IBObjectRecord">
-						<int key="objectID">484</int>
-						<reference key="object" ref="84621198"/>
-						<reference key="parent" ref="111426527"/>
-					</object>
-					<object class="IBObjectRecord">
-						<int key="objectID">485</int>
-						<reference key="object" ref="987730270"/>
-						<object class="NSMutableArray" key="children">
-							<bool key="EncodedWithXMLCoder">YES</bool>
-							<reference ref="727092459"/>
-							<reference ref="644666231"/>
-							<reference ref="365354525"/>
-						</object>
-						<reference key="parent" ref="439893737"/>
-					</object>
-					<object class="IBObjectRecord">
-						<int key="objectID">486</int>
-						<reference key="object" ref="727092459"/>
-						<reference key="parent" ref="987730270"/>
-					</object>
-					<object class="IBObjectRecord">
-						<int key="objectID">487</int>
-						<reference key="object" ref="644666231"/>
-						<reference key="parent" ref="987730270"/>
-					</object>
-					<object class="IBObjectRecord">
-						<int key="objectID">489</int>
-						<reference key="object" ref="365354525"/>
-						<reference key="parent" ref="987730270"/>
-					</object>
-					<object class="IBObjectRecord">
-<<<<<<< HEAD
-						<int key="objectID">490</int>
-						<reference key="object" ref="62705072"/>
-						<object class="NSMutableArray" key="children">
-							<bool key="EncodedWithXMLCoder">YES</bool>
-							<reference ref="866154317"/>
-						</object>
-=======
+						<int key="objectID">1151</int>
+						<reference key="object" ref="642169287"/>
+						<array class="NSMutableArray" key="children">
+							<reference ref="152141186"/>
+						</array>
+						<reference key="parent" ref="907837266"/>
+					</object>
+					<object class="IBObjectRecord">
+						<int key="objectID">1152</int>
+						<reference key="object" ref="152141186"/>
+						<array class="NSMutableArray" key="children">
+							<reference ref="399029894"/>
+							<reference ref="22684039"/>
+							<reference ref="353694480"/>
+							<reference ref="417840949"/>
+							<reference ref="651203747"/>
+							<reference ref="978825379"/>
+							<reference ref="344973167"/>
+						</array>
+						<reference key="parent" ref="642169287"/>
+					</object>
+					<object class="IBObjectRecord">
+						<int key="objectID">1153</int>
+						<reference key="object" ref="399029894"/>
+						<reference key="parent" ref="152141186"/>
+					</object>
+					<object class="IBObjectRecord">
+						<int key="objectID">1154</int>
+						<reference key="object" ref="22684039"/>
+						<reference key="parent" ref="152141186"/>
+					</object>
+					<object class="IBObjectRecord">
+						<int key="objectID">1155</int>
+						<reference key="object" ref="353694480"/>
+						<reference key="parent" ref="152141186"/>
+					</object>
+					<object class="IBObjectRecord">
+						<int key="objectID">1163</int>
+						<reference key="object" ref="417840949"/>
+						<reference key="parent" ref="152141186"/>
+					</object>
+					<object class="IBObjectRecord">
+						<int key="objectID">1164</int>
+						<reference key="object" ref="651203747"/>
+						<reference key="parent" ref="152141186"/>
+					</object>
+					<object class="IBObjectRecord">
+						<int key="objectID">1165</int>
+						<reference key="object" ref="978825379"/>
+						<reference key="parent" ref="152141186"/>
+					</object>
+					<object class="IBObjectRecord">
+						<int key="objectID">1166</int>
+						<reference key="object" ref="344973167"/>
+						<reference key="parent" ref="152141186"/>
+					</object>
+					<object class="IBObjectRecord">
 						<int key="objectID">1182</int>
 						<reference key="object" ref="65589413"/>
 						<array class="NSMutableArray" key="children">
@@ -1302,329 +1002,169 @@
 							<reference ref="584997999"/>
 							<reference ref="94523546"/>
 						</array>
->>>>>>> d39849b2
 						<reference key="parent" ref="439893737"/>
 					</object>
 					<object class="IBObjectRecord">
-						<int key="objectID">491</int>
-						<reference key="object" ref="866154317"/>
-						<reference key="parent" ref="62705072"/>
-					</object>
-					<object class="IBObjectRecord">
-						<int key="objectID">494</int>
-						<reference key="object" ref="691503949"/>
-						<object class="NSMutableArray" key="children">
-							<bool key="EncodedWithXMLCoder">YES</bool>
-							<reference ref="254154807"/>
-						</object>
-						<reference key="parent" ref="439893737"/>
-					</object>
-					<object class="IBObjectRecord">
-						<int key="objectID">495</int>
-						<reference key="object" ref="254154807"/>
-						<object class="NSMutableArray" key="children">
-							<bool key="EncodedWithXMLCoder">YES</bool>
-							<reference ref="473881169"/>
-						</object>
-						<reference key="parent" ref="691503949"/>
-					</object>
-					<object class="IBObjectRecord">
-						<int key="objectID">496</int>
-						<reference key="object" ref="473881169"/>
-						<object class="NSMutableArray" key="children">
-							<bool key="EncodedWithXMLCoder">YES</bool>
-							<reference ref="279342970"/>
-							<reference ref="902166066"/>
-							<reference ref="230695944"/>
-							<reference ref="342045045"/>
-							<reference ref="748464401"/>
-							<reference ref="875359177"/>
-							<reference ref="556244816"/>
-						</object>
-						<reference key="parent" ref="254154807"/>
-					</object>
-					<object class="IBObjectRecord">
-						<int key="objectID">498</int>
-						<reference key="object" ref="279342970"/>
-						<reference key="parent" ref="473881169"/>
-					</object>
-					<object class="IBObjectRecord">
-						<int key="objectID">499</int>
-						<reference key="object" ref="902166066"/>
-						<reference key="parent" ref="473881169"/>
-					</object>
-					<object class="IBObjectRecord">
-						<int key="objectID">500</int>
-						<reference key="object" ref="567178431"/>
-						<object class="NSMutableArray" key="children">
-							<bool key="EncodedWithXMLCoder">YES</bool>
-							<reference ref="909222476"/>
-						</object>
-						<reference key="parent" ref="439893737"/>
-					</object>
-					<object class="IBObjectRecord">
-						<int key="objectID">501</int>
-						<reference key="object" ref="909222476"/>
-						<reference key="parent" ref="567178431"/>
-					</object>
-					<object class="IBObjectRecord">
-						<int key="objectID">503</int>
-						<reference key="object" ref="230695944"/>
-						<reference key="parent" ref="473881169"/>
-					</object>
-					<object class="IBObjectRecord">
-						<int key="objectID">504</int>
-						<reference key="object" ref="342045045"/>
-						<reference key="parent" ref="473881169"/>
-					</object>
-					<object class="IBObjectRecord">
-						<int key="objectID">505</int>
-						<reference key="object" ref="748464401"/>
-						<reference key="parent" ref="473881169"/>
-					</object>
-					<object class="IBObjectRecord">
-						<int key="objectID">506</int>
-						<reference key="object" ref="875359177"/>
-						<reference key="parent" ref="473881169"/>
-					</object>
-					<object class="IBObjectRecord">
-						<int key="objectID">547</int>
-						<reference key="object" ref="859303162"/>
-						<object class="NSMutableArray" key="children">
-							<bool key="EncodedWithXMLCoder">YES</bool>
-							<reference ref="346588921"/>
-						</object>
+						<int key="objectID">1130</int>
+						<reference key="object" ref="938838346"/>
+						<array class="NSMutableArray" key="children">
+							<reference ref="988784972"/>
+						</array>
+						<reference key="parent" ref="65589413"/>
+					</object>
+					<object class="IBObjectRecord">
+						<int key="objectID">1131</int>
+						<reference key="object" ref="988784972"/>
+						<reference key="parent" ref="938838346"/>
+					</object>
+					<object class="IBObjectRecord">
+						<int key="objectID">1132</int>
+						<reference key="object" ref="463191555"/>
+						<array class="NSMutableArray" key="children">
+							<reference ref="44707779"/>
+						</array>
+						<reference key="parent" ref="65589413"/>
+					</object>
+					<object class="IBObjectRecord">
+						<int key="objectID">1133</int>
+						<reference key="object" ref="44707779"/>
+						<reference key="parent" ref="463191555"/>
+					</object>
+					<object class="IBObjectRecord">
+						<int key="objectID">1134</int>
+						<reference key="object" ref="310529951"/>
+						<array class="NSMutableArray" key="children">
+							<reference ref="778507159"/>
+						</array>
+						<reference key="parent" ref="65589413"/>
+					</object>
+					<object class="IBObjectRecord">
+						<int key="objectID">1135</int>
+						<reference key="object" ref="778507159"/>
+						<reference key="parent" ref="310529951"/>
+					</object>
+					<object class="IBObjectRecord">
+						<int key="objectID">1140</int>
+						<reference key="object" ref="722468716"/>
+						<array class="NSMutableArray" key="children">
+							<reference ref="1031150360"/>
+						</array>
+						<reference key="parent" ref="65589413"/>
+					</object>
+					<object class="IBObjectRecord">
+						<int key="objectID">1141</int>
+						<reference key="object" ref="1031150360"/>
+						<reference key="parent" ref="722468716"/>
+					</object>
+					<object class="IBObjectRecord">
+						<int key="objectID">1142</int>
+						<reference key="object" ref="237170086"/>
+						<array class="NSMutableArray" key="children">
+							<reference ref="816571944"/>
+							<reference ref="19159466"/>
+							<reference ref="282155940"/>
+						</array>
+						<reference key="parent" ref="65589413"/>
+					</object>
+					<object class="IBObjectRecord">
+						<int key="objectID">1146</int>
+						<reference key="object" ref="816571944"/>
+						<reference key="parent" ref="237170086"/>
+					</object>
+					<object class="IBObjectRecord">
+						<int key="objectID">1145</int>
+						<reference key="object" ref="19159466"/>
+						<reference key="parent" ref="237170086"/>
+					</object>
+					<object class="IBObjectRecord">
+						<int key="objectID">1143</int>
+						<reference key="object" ref="282155940"/>
+						<reference key="parent" ref="237170086"/>
+					</object>
+					<object class="IBObjectRecord">
+						<int key="objectID">1183</int>
+						<reference key="object" ref="82286685"/>
+						<array class="NSMutableArray" key="children">
+							<reference ref="104258291"/>
+						</array>
 						<reference key="parent" ref="0"/>
 					</object>
 					<object class="IBObjectRecord">
-						<int key="objectID">548</int>
-						<reference key="object" ref="346588921"/>
-						<object class="NSMutableArray" key="children">
-							<bool key="EncodedWithXMLCoder">YES</bool>
-							<reference ref="953520252"/>
-							<reference ref="833254033"/>
-							<reference ref="438525894"/>
-							<reference ref="617275010"/>
-						</object>
-						<reference key="parent" ref="859303162"/>
-					</object>
-					<object class="IBObjectRecord">
-						<int key="objectID">549</int>
-						<reference key="object" ref="953520252"/>
-						<object class="NSMutableArray" key="children">
-							<bool key="EncodedWithXMLCoder">YES</bool>
-							<reference ref="619439413"/>
-						</object>
-						<reference key="parent" ref="346588921"/>
-					</object>
-					<object class="IBObjectRecord">
-						<int key="objectID">550</int>
-						<reference key="object" ref="619439413"/>
-						<reference key="parent" ref="953520252"/>
-					</object>
-					<object class="IBObjectRecord">
-						<int key="objectID">551</int>
-						<reference key="object" ref="833254033"/>
-						<object class="NSMutableArray" key="children">
-							<bool key="EncodedWithXMLCoder">YES</bool>
-							<reference ref="897940284"/>
-						</object>
-						<reference key="parent" ref="346588921"/>
-					</object>
-					<object class="IBObjectRecord">
-						<int key="objectID">552</int>
-						<reference key="object" ref="897940284"/>
-						<reference key="parent" ref="833254033"/>
-					</object>
-					<object class="IBObjectRecord">
-						<int key="objectID">553</int>
-						<reference key="object" ref="438525894"/>
-						<object class="NSMutableArray" key="children">
-							<bool key="EncodedWithXMLCoder">YES</bool>
-							<reference ref="264053213"/>
-						</object>
-						<reference key="parent" ref="346588921"/>
-					</object>
-					<object class="IBObjectRecord">
-						<int key="objectID">554</int>
-						<reference key="object" ref="264053213"/>
-						<reference key="parent" ref="438525894"/>
-					</object>
-					<object class="IBObjectRecord">
-						<int key="objectID">555</int>
-						<reference key="object" ref="617275010"/>
-						<object class="NSMutableArray" key="children">
-							<bool key="EncodedWithXMLCoder">YES</bool>
-							<reference ref="883720256"/>
-						</object>
-						<reference key="parent" ref="346588921"/>
-					</object>
-					<object class="IBObjectRecord">
-						<int key="objectID">556</int>
-						<reference key="object" ref="883720256"/>
-						<reference key="parent" ref="617275010"/>
-					</object>
-					<object class="IBObjectRecord">
-						<int key="objectID">569</int>
-						<reference key="object" ref="556244816"/>
-						<reference key="parent" ref="473881169"/>
-					</object>
-				</object>
-			</object>
-			<object class="NSMutableDictionary" key="flattenedProperties">
-				<bool key="EncodedWithXMLCoder">YES</bool>
-				<object class="NSArray" key="dict.sortedKeys">
-					<bool key="EncodedWithXMLCoder">YES</bool>
-					<string>-1.IBPluginDependency</string>
-					<string>-2.IBPluginDependency</string>
-					<string>-3.IBPluginDependency</string>
-					<string>371.IBNSWindowAutoPositionCentersHorizontal</string>
-					<string>371.IBNSWindowAutoPositionCentersVertical</string>
-					<string>371.IBPluginDependency</string>
-					<string>371.IBWindowTemplateEditedContentRect</string>
-					<string>371.NSWindowTemplate.visibleAtLaunch</string>
-					<string>372.IBPluginDependency</string>
-					<string>450.IBPluginDependency</string>
-					<string>463.IBPluginDependency</string>
-					<string>464.IBPluginDependency</string>
-					<string>466.IBNSWindowAutoPositionCentersHorizontal</string>
-					<string>466.IBNSWindowAutoPositionCentersVertical</string>
-					<string>466.IBPluginDependency</string>
-					<string>466.NSWindowTemplate.visibleAtLaunch</string>
-					<string>467.IBPluginDependency</string>
-					<string>468.IBPluginDependency</string>
-					<string>469.IBPluginDependency</string>
-					<string>470.IBPluginDependency</string>
-					<string>471.IBPluginDependency</string>
-					<string>472.IBPluginDependency</string>
-					<string>473.IBPluginDependency</string>
-					<string>474.IBPluginDependency</string>
-					<string>475.IBPluginDependency</string>
-					<string>477.IBPluginDependency</string>
-					<string>478.IBPluginDependency</string>
-					<string>481.IBPluginDependency</string>
-					<string>482.CustomClassName</string>
-					<string>482.IBPluginDependency</string>
-					<string>483.IBPluginDependency</string>
-					<string>484.CustomClassName</string>
-					<string>484.IBPluginDependency</string>
-					<string>485.IBPluginDependency</string>
-					<string>486.IBPluginDependency</string>
-					<string>487.CustomClassName</string>
-					<string>487.IBPluginDependency</string>
-					<string>489.CustomClassName</string>
-					<string>489.IBPluginDependency</string>
-					<string>490.IBPluginDependency</string>
-					<string>491.IBPluginDependency</string>
-					<string>494.IBAttributePlaceholdersKey</string>
-					<string>494.IBPluginDependency</string>
-					<string>495.IBPluginDependency</string>
-					<string>496.IBPluginDependency</string>
-					<string>498.IBPluginDependency</string>
-					<string>499.IBPluginDependency</string>
-					<string>500.IBPluginDependency</string>
-					<string>501.IBPluginDependency</string>
-					<string>503.IBPluginDependency</string>
-					<string>504.IBPluginDependency</string>
-					<string>505.IBPluginDependency</string>
-					<string>506.IBPluginDependency</string>
-					<string>547.IBNSWindowAutoPositionCentersHorizontal</string>
-					<string>547.IBNSWindowAutoPositionCentersVertical</string>
-					<string>547.IBPluginDependency</string>
-					<string>547.NSWindowTemplate.visibleAtLaunch</string>
-					<string>548.IBPluginDependency</string>
-					<string>549.IBPluginDependency</string>
-					<string>550.IBPluginDependency</string>
-					<string>551.IBPluginDependency</string>
-					<string>552.IBPluginDependency</string>
-					<string>553.IBPluginDependency</string>
-					<string>554.IBPluginDependency</string>
-					<string>555.IBPluginDependency</string>
-					<string>556.IBPluginDependency</string>
-					<string>569.IBPluginDependency</string>
-				</object>
-				<object class="NSMutableArray" key="dict.values">
-					<bool key="EncodedWithXMLCoder">YES</bool>
-					<string>com.apple.InterfaceBuilder.CocoaPlugin</string>
-					<string>com.apple.InterfaceBuilder.CocoaPlugin</string>
-					<string>com.apple.InterfaceBuilder.CocoaPlugin</string>
-					<boolean value="NO"/>
-					<boolean value="NO"/>
-					<string>com.apple.InterfaceBuilder.CocoaPlugin</string>
-					<string>{{303, 221}, {480, 360}}</string>
-					<integer value="1"/>
-					<string>com.apple.InterfaceBuilder.CocoaPlugin</string>
-					<string>com.apple.InterfaceBuilder.CocoaPlugin</string>
-					<string>com.apple.InterfaceBuilder.CocoaPlugin</string>
-					<string>com.apple.InterfaceBuilder.CocoaPlugin</string>
-					<boolean value="NO"/>
-					<boolean value="NO"/>
-					<string>com.apple.InterfaceBuilder.CocoaPlugin</string>
-					<boolean value="YES"/>
-					<string>com.apple.InterfaceBuilder.CocoaPlugin</string>
-					<string>com.apple.InterfaceBuilder.CocoaPlugin</string>
-					<string>com.apple.InterfaceBuilder.CocoaPlugin</string>
-					<string>com.apple.InterfaceBuilder.CocoaPlugin</string>
-					<string>com.apple.InterfaceBuilder.CocoaPlugin</string>
-					<string>com.apple.InterfaceBuilder.CocoaPlugin</string>
-					<string>com.apple.InterfaceBuilder.CocoaPlugin</string>
-					<string>com.apple.InterfaceBuilder.CocoaPlugin</string>
-					<string>com.apple.InterfaceBuilder.CocoaPlugin</string>
-					<string>com.apple.InterfaceBuilder.CocoaPlugin</string>
-					<string>com.apple.InterfaceBuilder.CocoaPlugin</string>
-					<string>com.apple.InterfaceBuilder.CocoaPlugin</string>
-					<string>CPCheckBox</string>
-					<string>com.apple.InterfaceBuilder.CocoaPlugin</string>
-					<string>com.apple.InterfaceBuilder.CocoaPlugin</string>
-					<string>CPCheckBox</string>
-					<string>com.apple.InterfaceBuilder.CocoaPlugin</string>
-					<string>com.apple.InterfaceBuilder.CocoaPlugin</string>
-					<string>com.apple.InterfaceBuilder.CocoaPlugin</string>
-					<string>CPRadio</string>
-					<string>com.apple.InterfaceBuilder.CocoaPlugin</string>
-					<string>CPRadio</string>
-					<string>com.apple.InterfaceBuilder.CocoaPlugin</string>
-					<string>com.apple.InterfaceBuilder.CocoaPlugin</string>
-					<string>com.apple.InterfaceBuilder.CocoaPlugin</string>
-					<object class="NSMutableDictionary">
-						<bool key="EncodedWithXMLCoder">YES</bool>
-						<reference key="dict.sortedKeys" ref="0"/>
-						<reference key="dict.values" ref="0"/>
-					</object>
-<<<<<<< HEAD
-					<string>com.apple.InterfaceBuilder.CocoaPlugin</string>
-					<string>com.apple.InterfaceBuilder.CocoaPlugin</string>
-					<string>com.apple.InterfaceBuilder.CocoaPlugin</string>
-					<string>com.apple.InterfaceBuilder.CocoaPlugin</string>
-					<string>com.apple.InterfaceBuilder.CocoaPlugin</string>
-					<string>com.apple.InterfaceBuilder.CocoaPlugin</string>
-					<string>com.apple.InterfaceBuilder.CocoaPlugin</string>
-					<string>com.apple.InterfaceBuilder.CocoaPlugin</string>
-					<string>com.apple.InterfaceBuilder.CocoaPlugin</string>
-					<string>com.apple.InterfaceBuilder.CocoaPlugin</string>
-					<string>com.apple.InterfaceBuilder.CocoaPlugin</string>
-					<boolean value="NO"/>
-					<boolean value="NO"/>
-					<string>com.apple.InterfaceBuilder.CocoaPlugin</string>
-					<boolean value="YES"/>
-					<string>com.apple.InterfaceBuilder.CocoaPlugin</string>
-					<string>com.apple.InterfaceBuilder.CocoaPlugin</string>
-					<string>com.apple.InterfaceBuilder.CocoaPlugin</string>
-					<string>com.apple.InterfaceBuilder.CocoaPlugin</string>
-					<string>com.apple.InterfaceBuilder.CocoaPlugin</string>
-					<string>com.apple.InterfaceBuilder.CocoaPlugin</string>
-					<string>com.apple.InterfaceBuilder.CocoaPlugin</string>
-					<string>com.apple.InterfaceBuilder.CocoaPlugin</string>
-					<string>com.apple.InterfaceBuilder.CocoaPlugin</string>
-					<string>com.apple.InterfaceBuilder.CocoaPlugin</string>
-				</object>
-			</object>
-			<object class="NSMutableDictionary" key="unlocalizedProperties">
-				<bool key="EncodedWithXMLCoder">YES</bool>
-				<reference key="dict.sortedKeys" ref="0"/>
-				<reference key="dict.values" ref="0"/>
-			</object>
-=======
+						<int key="objectID">1184</int>
+						<reference key="object" ref="104258291"/>
+						<array class="NSMutableArray" key="children">
+							<reference ref="443079749"/>
+							<reference ref="707972847"/>
+							<reference ref="239818528"/>
+							<reference ref="755175754"/>
+						</array>
+						<reference key="parent" ref="82286685"/>
+					</object>
+					<object class="IBObjectRecord">
+						<int key="objectID">1185</int>
+						<reference key="object" ref="443079749"/>
+						<array class="NSMutableArray" key="children">
+							<reference ref="448804403"/>
+						</array>
+						<reference key="parent" ref="104258291"/>
+					</object>
+					<object class="IBObjectRecord">
+						<int key="objectID">1186</int>
+						<reference key="object" ref="448804403"/>
+						<reference key="parent" ref="443079749"/>
+					</object>
+					<object class="IBObjectRecord">
+						<int key="objectID">1187</int>
+						<reference key="object" ref="707972847"/>
+						<array class="NSMutableArray" key="children">
+							<reference ref="628552297"/>
+						</array>
+						<reference key="parent" ref="104258291"/>
+					</object>
+					<object class="IBObjectRecord">
+						<int key="objectID">1188</int>
+						<reference key="object" ref="628552297"/>
+						<reference key="parent" ref="707972847"/>
+					</object>
+					<object class="IBObjectRecord">
+						<int key="objectID">1189</int>
+						<reference key="object" ref="239818528"/>
+						<array class="NSMutableArray" key="children">
+							<reference ref="822558717"/>
+						</array>
+						<reference key="parent" ref="104258291"/>
+					</object>
+					<object class="IBObjectRecord">
+						<int key="objectID">1190</int>
+						<reference key="object" ref="822558717"/>
+						<reference key="parent" ref="239818528"/>
+					</object>
+					<object class="IBObjectRecord">
+						<int key="objectID">1191</int>
+						<reference key="object" ref="755175754"/>
+						<array class="NSMutableArray" key="children">
+							<reference ref="327559063"/>
+						</array>
+						<reference key="parent" ref="104258291"/>
+					</object>
+					<object class="IBObjectRecord">
+						<int key="objectID">1192</int>
+						<reference key="object" ref="327559063"/>
+						<reference key="parent" ref="755175754"/>
+					</object>
+					<object class="IBObjectRecord">
+						<int key="objectID">1196</int>
+						<reference key="object" ref="584997999"/>
+						<array class="NSMutableArray" key="children">
+							<reference ref="522729622"/>
+						</array>
+						<reference key="parent" ref="65589413"/>
+					</object>
+					<object class="IBObjectRecord">
+						<int key="objectID">1197</int>
+						<reference key="object" ref="522729622"/>
+						<reference key="parent" ref="584997999"/>
+					</object>
 					<object class="IBObjectRecord">
 						<int key="objectID">1207</int>
 						<reference key="object" ref="94523546"/>
@@ -1637,6 +1177,77 @@
 						<int key="objectID">1208</int>
 						<reference key="object" ref="161380532"/>
 						<reference key="parent" ref="94523546"/>
+					</object>
+					<object class="IBObjectRecord">
+						<int key="objectID">1210</int>
+						<reference key="object" ref="1058741522"/>
+						<array class="NSMutableArray" key="children">
+							<reference ref="491587447"/>
+						</array>
+						<reference key="parent" ref="0"/>
+					</object>
+					<object class="IBObjectRecord">
+						<int key="objectID">1211</int>
+						<reference key="object" ref="491587447"/>
+						<array class="NSMutableArray" key="children">
+							<reference ref="996741385"/>
+							<reference ref="381830375"/>
+							<reference ref="405627061"/>
+							<reference ref="387695629"/>
+						</array>
+						<reference key="parent" ref="1058741522"/>
+					</object>
+					<object class="IBObjectRecord">
+						<int key="objectID">1212</int>
+						<reference key="object" ref="996741385"/>
+						<array class="NSMutableArray" key="children">
+							<reference ref="925605870"/>
+						</array>
+						<reference key="parent" ref="491587447"/>
+					</object>
+					<object class="IBObjectRecord">
+						<int key="objectID">1213</int>
+						<reference key="object" ref="925605870"/>
+						<reference key="parent" ref="996741385"/>
+					</object>
+					<object class="IBObjectRecord">
+						<int key="objectID">1214</int>
+						<reference key="object" ref="381830375"/>
+						<array class="NSMutableArray" key="children">
+							<reference ref="55333648"/>
+						</array>
+						<reference key="parent" ref="491587447"/>
+					</object>
+					<object class="IBObjectRecord">
+						<int key="objectID">1215</int>
+						<reference key="object" ref="55333648"/>
+						<reference key="parent" ref="381830375"/>
+					</object>
+					<object class="IBObjectRecord">
+						<int key="objectID">1216</int>
+						<reference key="object" ref="405627061"/>
+						<array class="NSMutableArray" key="children">
+							<reference ref="87368337"/>
+						</array>
+						<reference key="parent" ref="491587447"/>
+					</object>
+					<object class="IBObjectRecord">
+						<int key="objectID">1217</int>
+						<reference key="object" ref="87368337"/>
+						<reference key="parent" ref="405627061"/>
+					</object>
+					<object class="IBObjectRecord">
+						<int key="objectID">1218</int>
+						<reference key="object" ref="387695629"/>
+						<array class="NSMutableArray" key="children">
+							<reference ref="723211816"/>
+						</array>
+						<reference key="parent" ref="491587447"/>
+					</object>
+					<object class="IBObjectRecord">
+						<int key="objectID">1219</int>
+						<reference key="object" ref="723211816"/>
+						<reference key="parent" ref="387695629"/>
 					</object>
 				</array>
 			</object>
@@ -1686,6 +1297,17 @@
 				<string key="1197.IBPluginDependency">com.apple.InterfaceBuilder.CocoaPlugin</string>
 				<string key="1207.IBPluginDependency">com.apple.InterfaceBuilder.CocoaPlugin</string>
 				<string key="1208.IBPluginDependency">com.apple.InterfaceBuilder.CocoaPlugin</string>
+				<string key="1210.IBPluginDependency">com.apple.InterfaceBuilder.CocoaPlugin</string>
+				<boolean value="YES" key="1210.NSWindowTemplate.visibleAtLaunch"/>
+				<string key="1211.IBPluginDependency">com.apple.InterfaceBuilder.CocoaPlugin</string>
+				<string key="1212.IBPluginDependency">com.apple.InterfaceBuilder.CocoaPlugin</string>
+				<string key="1213.IBPluginDependency">com.apple.InterfaceBuilder.CocoaPlugin</string>
+				<string key="1214.IBPluginDependency">com.apple.InterfaceBuilder.CocoaPlugin</string>
+				<string key="1215.IBPluginDependency">com.apple.InterfaceBuilder.CocoaPlugin</string>
+				<string key="1216.IBPluginDependency">com.apple.InterfaceBuilder.CocoaPlugin</string>
+				<string key="1217.IBPluginDependency">com.apple.InterfaceBuilder.CocoaPlugin</string>
+				<string key="1218.IBPluginDependency">com.apple.InterfaceBuilder.CocoaPlugin</string>
+				<string key="1219.IBPluginDependency">com.apple.InterfaceBuilder.CocoaPlugin</string>
 				<boolean value="NO" key="371.IBNSWindowAutoPositionCentersHorizontal"/>
 				<boolean value="NO" key="371.IBNSWindowAutoPositionCentersVertical"/>
 				<string key="371.IBPluginDependency">com.apple.InterfaceBuilder.CocoaPlugin</string>
@@ -1695,36 +1317,16 @@
 				<string key="450.IBPluginDependency">com.apple.InterfaceBuilder.CocoaPlugin</string>
 			</dictionary>
 			<dictionary class="NSMutableDictionary" key="unlocalizedProperties"/>
->>>>>>> d39849b2
 			<nil key="activeLocalization"/>
-			<object class="NSMutableDictionary" key="localizations">
-				<bool key="EncodedWithXMLCoder">YES</bool>
-				<reference key="dict.sortedKeys" ref="0"/>
-				<reference key="dict.values" ref="0"/>
-			</object>
+			<dictionary class="NSMutableDictionary" key="localizations"/>
 			<nil key="sourceID"/>
-<<<<<<< HEAD
-			<int key="maxID">573</int>
-=======
-			<int key="maxID">1209</int>
->>>>>>> d39849b2
+			<int key="maxID">1223</int>
 		</object>
 		<object class="IBClassDescriber" key="IBDocument.Classes">
-			<object class="NSMutableArray" key="referencedPartialClassDescriptions">
-				<bool key="EncodedWithXMLCoder">YES</bool>
+			<array class="NSMutableArray" key="referencedPartialClassDescriptions">
 				<object class="IBPartialClassDescription">
 					<string key="className">AppController</string>
 					<string key="superclassName">NSObject</string>
-<<<<<<< HEAD
-					<object class="NSMutableDictionary" key="actions">
-						<bool key="EncodedWithXMLCoder">YES</bool>
-						<object class="NSArray" key="dict.sortedKeys">
-							<bool key="EncodedWithXMLCoder">YES</bool>
-							<string>countClick:</string>
-							<string>radioGroupClicked:</string>
-							<string>setImagePosition:</string>
-							<string>switchSelectedRadio:</string>
-=======
 					<dictionary class="NSMutableDictionary" key="actions">
 						<string key="countClick:">id</string>
 						<string key="radioGroupClicked:">id</string>
@@ -1750,207 +1352,92 @@
 						<string key="clickCount">NSTextField</string>
 						<string key="imageButton">NSButton</string>
 						<string key="imageDisabledButton">NSButton</string>
+						<string key="momentaryChangeButton">NSButton</string>
 						<string key="multiCheckbox">CPCheckBox</string>
 						<string key="positionMenu">NSPopUpButton</string>
+						<string key="pushInButton">NSButton</string>
+						<string key="pushOnOffButton">NSButton</string>
 						<string key="radio1">CPRadio</string>
 						<string key="radio2">CPRadio</string>
+						<string key="toggleButton">NSButton</string>
 					</dictionary>
 					<dictionary class="NSMutableDictionary" key="toOneOutletInfosByName">
 						<object class="IBToOneOutletInfo" key="button">
 							<string key="name">button</string>
 							<string key="candidateClassName">NSButton</string>
->>>>>>> d39849b2
-						</object>
-						<object class="NSMutableArray" key="dict.values">
-							<bool key="EncodedWithXMLCoder">YES</bool>
-							<string>id</string>
-							<string>id</string>
-							<string>id</string>
-							<string>id</string>
-						</object>
-					</object>
-					<object class="NSMutableDictionary" key="actionInfosByName">
-						<bool key="EncodedWithXMLCoder">YES</bool>
-						<object class="NSArray" key="dict.sortedKeys">
-							<bool key="EncodedWithXMLCoder">YES</bool>
-							<string>countClick:</string>
-							<string>radioGroupClicked:</string>
-							<string>setImagePosition:</string>
-							<string>switchSelectedRadio:</string>
-						</object>
-						<object class="NSMutableArray" key="dict.values">
-							<bool key="EncodedWithXMLCoder">YES</bool>
-							<object class="IBActionInfo">
-								<string key="name">countClick:</string>
-								<string key="candidateClassName">id</string>
-							</object>
-							<object class="IBActionInfo">
-								<string key="name">radioGroupClicked:</string>
-								<string key="candidateClassName">id</string>
-							</object>
-							<object class="IBActionInfo">
-								<string key="name">setImagePosition:</string>
-								<string key="candidateClassName">id</string>
-							</object>
-							<object class="IBActionInfo">
-								<string key="name">switchSelectedRadio:</string>
-								<string key="candidateClassName">id</string>
-							</object>
-						</object>
-<<<<<<< HEAD
-					</object>
-					<object class="NSMutableDictionary" key="outlets">
-						<bool key="EncodedWithXMLCoder">YES</bool>
-						<object class="NSArray" key="dict.sortedKeys">
-							<bool key="EncodedWithXMLCoder">YES</bool>
-							<string>button</string>
-							<string>checkbox</string>
-							<string>clickCount</string>
-							<string>imageButton</string>
-							<string>momentaryChangeButton</string>
-							<string>multiCheckbox</string>
-							<string>positionMenu</string>
-							<string>pushInButton</string>
-							<string>pushOnOffButton</string>
-							<string>radio1</string>
-							<string>radio2</string>
-							<string>toggleButton</string>
-=======
+						</object>
+						<object class="IBToOneOutletInfo" key="checkbox">
+							<string key="name">checkbox</string>
+							<string key="candidateClassName">CPCheckBox</string>
+						</object>
+						<object class="IBToOneOutletInfo" key="clickCount">
+							<string key="name">clickCount</string>
+							<string key="candidateClassName">NSTextField</string>
+						</object>
+						<object class="IBToOneOutletInfo" key="imageButton">
+							<string key="name">imageButton</string>
+							<string key="candidateClassName">NSButton</string>
+						</object>
 						<object class="IBToOneOutletInfo" key="imageDisabledButton">
 							<string key="name">imageDisabledButton</string>
 							<string key="candidateClassName">NSButton</string>
 						</object>
+						<object class="IBToOneOutletInfo" key="momentaryChangeButton">
+							<string key="name">momentaryChangeButton</string>
+							<string key="candidateClassName">NSButton</string>
+						</object>
 						<object class="IBToOneOutletInfo" key="multiCheckbox">
 							<string key="name">multiCheckbox</string>
 							<string key="candidateClassName">CPCheckBox</string>
->>>>>>> d39849b2
-						</object>
-						<object class="NSMutableArray" key="dict.values">
-							<bool key="EncodedWithXMLCoder">YES</bool>
-							<string>NSButton</string>
-							<string>CPCheckBox</string>
-							<string>NSTextField</string>
-							<string>NSButton</string>
-							<string>NSButton</string>
-							<string>CPCheckBox</string>
-							<string>NSPopUpButton</string>
-							<string>NSButton</string>
-							<string>NSButton</string>
-							<string>CPRadio</string>
-							<string>CPRadio</string>
-							<string>NSButton</string>
-						</object>
-					</object>
-					<object class="NSMutableDictionary" key="toOneOutletInfosByName">
-						<bool key="EncodedWithXMLCoder">YES</bool>
-						<object class="NSArray" key="dict.sortedKeys">
-							<bool key="EncodedWithXMLCoder">YES</bool>
-							<string>button</string>
-							<string>checkbox</string>
-							<string>clickCount</string>
-							<string>imageButton</string>
-							<string>momentaryChangeButton</string>
-							<string>multiCheckbox</string>
-							<string>positionMenu</string>
-							<string>pushInButton</string>
-							<string>pushOnOffButton</string>
-							<string>radio1</string>
-							<string>radio2</string>
-							<string>toggleButton</string>
-						</object>
-						<object class="NSMutableArray" key="dict.values">
-							<bool key="EncodedWithXMLCoder">YES</bool>
-							<object class="IBToOneOutletInfo">
-								<string key="name">button</string>
-								<string key="candidateClassName">NSButton</string>
-							</object>
-							<object class="IBToOneOutletInfo">
-								<string key="name">checkbox</string>
-								<string key="candidateClassName">CPCheckBox</string>
-							</object>
-							<object class="IBToOneOutletInfo">
-								<string key="name">clickCount</string>
-								<string key="candidateClassName">NSTextField</string>
-							</object>
-							<object class="IBToOneOutletInfo">
-								<string key="name">imageButton</string>
-								<string key="candidateClassName">NSButton</string>
-							</object>
-							<object class="IBToOneOutletInfo">
-								<string key="name">momentaryChangeButton</string>
-								<string key="candidateClassName">NSButton</string>
-							</object>
-							<object class="IBToOneOutletInfo">
-								<string key="name">multiCheckbox</string>
-								<string key="candidateClassName">CPCheckBox</string>
-							</object>
-							<object class="IBToOneOutletInfo">
-								<string key="name">positionMenu</string>
-								<string key="candidateClassName">NSPopUpButton</string>
-							</object>
-							<object class="IBToOneOutletInfo">
-								<string key="name">pushInButton</string>
-								<string key="candidateClassName">NSButton</string>
-							</object>
-							<object class="IBToOneOutletInfo">
-								<string key="name">pushOnOffButton</string>
-								<string key="candidateClassName">NSButton</string>
-							</object>
-							<object class="IBToOneOutletInfo">
-								<string key="name">radio1</string>
-								<string key="candidateClassName">CPRadio</string>
-							</object>
-							<object class="IBToOneOutletInfo">
-								<string key="name">radio2</string>
-								<string key="candidateClassName">CPRadio</string>
-							</object>
-							<object class="IBToOneOutletInfo">
-								<string key="name">toggleButton</string>
-								<string key="candidateClassName">NSButton</string>
-							</object>
-						</object>
-					</object>
+						</object>
+						<object class="IBToOneOutletInfo" key="positionMenu">
+							<string key="name">positionMenu</string>
+							<string key="candidateClassName">NSPopUpButton</string>
+						</object>
+						<object class="IBToOneOutletInfo" key="pushInButton">
+							<string key="name">pushInButton</string>
+							<string key="candidateClassName">NSButton</string>
+						</object>
+						<object class="IBToOneOutletInfo" key="pushOnOffButton">
+							<string key="name">pushOnOffButton</string>
+							<string key="candidateClassName">NSButton</string>
+						</object>
+						<object class="IBToOneOutletInfo" key="radio1">
+							<string key="name">radio1</string>
+							<string key="candidateClassName">CPRadio</string>
+						</object>
+						<object class="IBToOneOutletInfo" key="radio2">
+							<string key="name">radio2</string>
+							<string key="candidateClassName">CPRadio</string>
+						</object>
+						<object class="IBToOneOutletInfo" key="toggleButton">
+							<string key="name">toggleButton</string>
+							<string key="candidateClassName">NSButton</string>
+						</object>
+					</dictionary>
 					<object class="IBClassDescriptionSource" key="sourceIdentifier">
 						<string key="majorKey">IBProjectSource</string>
 						<string key="minorKey">./Classes/AppController.h</string>
 					</object>
 				</object>
-			</object>
+				<object class="IBPartialClassDescription">
+					<string key="className">BezelView</string>
+					<string key="superclassName">NSView</string>
+					<object class="IBClassDescriptionSource" key="sourceIdentifier">
+						<string key="majorKey">IBProjectSource</string>
+						<string key="minorKey">./Classes/BezelView.h</string>
+					</object>
+				</object>
+			</array>
 		</object>
 		<int key="IBDocument.localizationMode">0</int>
 		<string key="IBDocument.TargetRuntimeIdentifier">IBCocoaFramework</string>
-		<object class="NSMutableDictionary" key="IBDocument.PluginDeclaredDependencies">
-			<string key="NS.key.0">com.apple.InterfaceBuilder.CocoaPlugin.macosx</string>
-			<integer value="1050" key="NS.object.0"/>
-		</object>
-		<object class="NSMutableDictionary" key="IBDocument.PluginDeclaredDevelopmentDependencies">
-			<string key="NS.key.0">com.apple.InterfaceBuilder.CocoaPlugin.InterfaceBuilder3</string>
-			<integer value="3000" key="NS.object.0"/>
-		</object>
 		<bool key="IBDocument.PluginDeclaredDependenciesTrackSystemTargetVersion">YES</bool>
 		<int key="IBDocument.defaultPropertyAccessControl">3</int>
-<<<<<<< HEAD
-		<object class="NSMutableDictionary" key="IBDocument.LastKnownImageSizes">
-			<bool key="EncodedWithXMLCoder">YES</bool>
-			<object class="NSArray" key="dict.sortedKeys">
-				<bool key="EncodedWithXMLCoder">YES</bool>
-				<string>NSMenuCheckmark</string>
-				<string>NSMenuMixedState</string>
-				<string>NSSwitch</string>
-			</object>
-			<object class="NSMutableArray" key="dict.values">
-				<bool key="EncodedWithXMLCoder">YES</bool>
-				<string>{9, 8}</string>
-				<string>{7, 2}</string>
-				<string>{15, 15}</string>
-			</object>
-		</object>
-=======
 		<dictionary class="NSMutableDictionary" key="IBDocument.LastKnownImageSizes">
 			<string key="NSMenuCheckmark">{11, 11}</string>
 			<string key="NSMenuMixedState">{10, 3}</string>
 			<string key="NSSwitch">{15, 15}</string>
 		</dictionary>
->>>>>>> d39849b2
 	</data>
 </archive>