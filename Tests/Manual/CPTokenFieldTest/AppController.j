--- conflicted
+++ resolved
@@ -23,28 +23,28 @@
     var theWindow = [[CPWindow alloc] initWithContentRect:CGRectMakeZero() styleMask:CPBorderlessBridgeWindowMask],
         contentView = [theWindow contentView],
 
-        tokenFieldA = [[CPTokenField alloc] initWithFrame:CGRectMake(15, 40, 500, 29)],
+        tokenFieldA = [[CPTokenField alloc] initWithFrame:CGRectMake(15, 40, 500, 30)],
         label = [[CPTextField alloc] initWithFrame:CGRectMake(15, 15, 500, 24)];
 
-    [label setStringValue:@"This token field has no auto suggestions and uses space to separate tokens."];
+    [label setStringValue:"This token field has no auto suggestions and uses space to separate tokens."];
     [contentView addSubview:label];
 
     [tokenFieldA setEditable:YES];
-    [tokenFieldA setPlaceholderString:@"Type in a token!"];
+    [tokenFieldA setPlaceholderString:"Type in a token!"];
 
     [tokenFieldA setTokenizingCharacterSet:[CPCharacterSet characterSetWithCharactersInString:@" "]];
 
     [contentView addSubview:tokenFieldA];
 
-    var tokenFieldB = [[CPTokenField alloc] initWithFrame:CGRectMake(15, 110, 500, 29)],
+    var tokenFieldB = [[CPTokenField alloc] initWithFrame:CGRectMake(15, 110, 500, 30)],
         labelB = [[CPTextField alloc] initWithFrame:CGRectMake(15, 80, 500, 24)];
 
-    [labelB setStringValue:@"This token field has no bezel, uses comma to separate tokens and has auto suggest."];
+    [labelB setStringValue:"This token field has no bezel, uses comma to separate tokens and has auto suggest."];
     [contentView addSubview:labelB];
 
     [tokenFieldB setEditable:YES];
     [tokenFieldB setBezeled:NO];
-    [tokenFieldB setPlaceholderString:@"Edit me!"];
+    [tokenFieldB setPlaceholderString:"Edit me!"];
 
     [tokenFieldB setObjectValue:["Missouri", "California"]];
     [tokenFieldB setDelegate:self];
@@ -54,22 +54,18 @@
 
     [contentView addSubview:tokenFieldB];
 
-<<<<<<< HEAD
-    var tokenFieldC = [[CPTokenField alloc] initWithFrame:CGRectMake(15, 170, 500, 29)],
-=======
     manipulateTokenInsertionButton = [CPCheckBox checkBoxWithTitle:"Token transformations"];
     [manipulateTokenInsertionButton setFrame:CGRectMake(525, 110, 200, 50)];
     [contentView addSubview:manipulateTokenInsertionButton];
 
     var tokenFieldC = [[CPTokenField alloc] initWithFrame:CGRectMake(15, 170, 500, 30)],
->>>>>>> 4aec3f74
         labelC = [[CPTextField alloc] initWithFrame:CGRectMake(15, 150, 500, 24)];
 
-    [labelC setStringValue:@"This token field can't fit all its tokens."];
+    [labelC setStringValue:"This token field can't fit all its tokens."];
     [contentView addSubview:labelC];
 
     [tokenFieldC setEditable:YES];
-    [tokenFieldC setPlaceholderString:@"Edit me!"];
+    [tokenFieldC setPlaceholderString:"Edit me!"];
 
     [tokenFieldC setObjectValue:['Alabama', 'Alaska', 'Arizona', 'Arkansas', 'California', 'Colorado']];
     [tokenFieldC setDelegate:self];
@@ -80,10 +76,10 @@
     [tokenFieldC setAction:@selector(tokenFieldAction:)];
     [tokenFieldC setTarget:self];
 
-    tokenFieldD = [[CPTokenField alloc] initWithFrame:CGRectMake(15, 230, 500, 29)],
+    tokenFieldD = [[CPTokenField alloc] initWithFrame:CGRectMake(15, 230, 500, 30)],
         labelD = [[CPTextField alloc] initWithFrame:CGRectMake(15, 210, 500, 24)];
 
-    [labelD setStringValue:@"This token field contains represented objects."];
+    [labelD setStringValue:"This token field contains represented objects."];
     [contentView addSubview:labelD];
 
     [tokenFieldD setEditable:YES];
@@ -102,7 +98,7 @@
     [contentView addSubview:tokenFieldD];
 
     var button = [[CPButton alloc] initWithFrame:CGRectMake(15, 270, 0, 0)];
-    [button setTitle:@"Get Object Values"];
+    [button setTitle:"Get Object Values"];
     [button sizeToFit];
     [button setTarget:self];
     [button setAction:@selector(getObjectValues:)];
