--- conflicted
+++ resolved
@@ -207,7 +207,6 @@
     [self assert:2 equals:[[self button] indexOfItemWithTitle:@"three"]];
 }
 
-<<<<<<< HEAD
 - (void)testSimpleStringBindingArrayController
 {
     var arrayController = [[CPArrayController alloc] init],
@@ -424,18 +423,6 @@
 {
 }
 
-@end
-
-
-@implementation ContentValuesTransformer : CPValueTransformer
-{
-}
-
-- (id)transformedValue:(id)aValue
-{
-    return "Transformed-" + aValue;
-}
-=======
 - (void)testRemoveItemAtIndex_
 {
     button = [[CPPopUpButton alloc] initWithFrame:CGRectMake(0.0, 0.0, 100.0, 28.0) pullsDown:NO];
@@ -462,6 +449,16 @@
     [self assert:1 equals:[button indexOfSelectedItem] message:"selection index reduced when a prior item is removed"];
 }
 
->>>>>>> 8d1a5ac6
+@end
+
+
+@implementation ContentValuesTransformer : CPValueTransformer
+{
+}
+
+- (id)transformedValue:(id)aValue
+{
+    return "Transformed-" + aValue;
+}
 
 @end