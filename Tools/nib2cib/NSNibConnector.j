/*
 * NSNibConnector.j
 * nib2cib
 *
 * Created by Francisco Tolmasky.
 * Copyright 2008, 280 North, Inc.
 *
 * This library is free software; you can redistribute it and/or
 * modify it under the terms of the GNU Lesser General Public
 * License as published by the Free Software Foundation; either
 * version 2.1 of the License, or (at your option) any later version.
 *
 * This library is distributed in the hope that it will be useful,
 * but WITHOUT ANY WARRANTY; without even the implied warranty of
 * MERCHANTABILITY or FITNESS FOR A PARTICULAR PURPOSE. See the GNU
 * Lesser General Public License for more details.
 *
 * You should have received a copy of the GNU Lesser General Public
 * License along with this library; if not, write to the Free Software
 * Foundation, Inc., 51 Franklin Street, Fifth Floor, Boston, MA 02110-1301 USA
 */

@import <AppKit/CPCibConnector.j>
@import <AppKit/CPCibControlConnector.j>
@import <AppKit/CPCibOutletConnector.j>
@import <AppKit/CPCibRuntimeAttributesConnector.j>

NIB_CONNECTION_EQUIVALENCY_TABLE = {};

@implementation CPCibConnector (NSCoding)

- (id)NS_initWithCoder:(CPCoder)aCoder
{
    self = [super init];

    if (self)
    {
        _source = [aCoder decodeObjectForKey:@"NSSource"];
        _destination = [aCoder decodeObjectForKey:@"NSDestination"];
        _label = [aCoder decodeObjectForKey:@"NSLabel"];

        var sourceUID = [_source UID],
            destinationUID = [_destination UID];

        if (sourceUID in NIB_CONNECTION_EQUIVALENCY_TABLE)
        {
            CPLog.debug("NSNibConnector: swapped object: " + _source + " for object: " + NIB_CONNECTION_EQUIVALENCY_TABLE[sourceUID]);
            _source = NIB_CONNECTION_EQUIVALENCY_TABLE[sourceUID];
        }

        if (destinationUID in NIB_CONNECTION_EQUIVALENCY_TABLE)
        {
            CPLog.debug("NSNibConnector: swapped object: " + _destination + " for object: " + NIB_CONNECTION_EQUIVALENCY_TABLE[destinationUID]);
            _destination = NIB_CONNECTION_EQUIVALENCY_TABLE[destinationUID];
        }

<<<<<<< HEAD
        CPLog.debug(@"NSNibConnector: connection: " + [_source description] + " " + [_destination description] + " " + _label);
=======
        if (_source && _destination)
            CPLog.debug(@"Connection: " + [_source description] + " " + [_destination description] + " " + _label);
>>>>>>> e80cbc89
    }

    return self;
}

@end

@implementation NSNibConnector : CPCibConnector
{
}

- (id)initWithCoder:(CPCoder)aCoder
{
    return [self NS_initWithCoder:aCoder];
}

- (Class)classForKeyedArchiver
{
    return [CPCibConnector class];
}

@end

@implementation NSNibControlConnector : CPCibControlConnector
{
}

- (id)initWithCoder:(CPCoder)aCoder
{
    return [self NS_initWithCoder:aCoder];
}

- (Class)classForKeyedArchiver
{
    return [CPCibControlConnector class];
}

@end

@implementation NSNibOutletConnector : CPCibOutletConnector
{
}

- (id)initWithCoder:(CPCoder)aCoder
{
    return [self NS_initWithCoder:aCoder];
}

- (Class)classForKeyedArchiver
{
    return [CPCibOutletConnector class];
}

@end

var NSTransformers = [CPSet setWithObjects:
                        @"NSNegateBoolean",
                        @"NSIsNil",
                        @"NSIsNotNil",
                        @"NSUnarchiveFromData",
                        @"NSKeyedUnarchiveFromData"];

@implementation CPCibBindingConnector (NSCoding)

- (id)NS_initWithCoder:(CPCoder)aCoder
{
    self = [super NS_initWithCoder:aCoder];

    if (self)
    {
        _binding = [aCoder decodeObjectForKey:@"NSBinding"];
        _keyPath = [aCoder decodeObjectForKey:@"NSKeyPath"];

        _options = [CPDictionary dictionary];

        var NSOptions = [aCoder decodeObjectForKey:@"NSOptions"],
            keyEnumerator = [NSOptions keyEnumerator],
            key;

        while (key = [keyEnumerator nextObject])
        {
            var CPKey = @"CP" + key.substring(2),
                NSValue = [NSOptions objectForKey:key];

            if (CPKey === CPValueTransformerNameBindingOption && [NSTransformers containsObject:NSValue])
                NSValue = @"CP" + NSValue.substring(2);

            [_options setObject:NSValue forKey:CPKey];
        }

        CPLog.debug(@"NSNibConnector: binding connector: " + [_binding description] + " to: " + _destination + " " + [_keyPath description] + " " + [_options description]);
    }

    return self;
}

@end

@implementation NSNibBindingConnector : CPCibBindingConnector
{
}

- (id)initWithCoder:(CPCoder)aCoder
{
    return [self NS_initWithCoder:aCoder];
}

- (Class)classForKeyedArchiver
{
    return [CPCibBindingConnector class];
}

@end

@implementation CPCibRuntimeAttributesConnector (NSCoding)

- (id)NS_initWithCoder:(CPCoder)aCoder
{
    self = [super NS_initWithCoder:aCoder];

    if (self)
    {
        _source = [aCoder decodeObjectForKey:@"NSObject"];
        _keyPaths = [aCoder decodeObjectForKey:@"NSKeyPaths"];
        _values = [aCoder decodeObjectForKey:@"NSValues"];

        var count = [_keyPaths count];

        CPLog.debug(@"Runtime Attributes Connector: " + [_source description]);

        while (count--)
            CPLog.debug(@"   %s (%s): %s", _keyPaths[count], [_values[count] className], _values[count]);
    }

    return self;
}

@end

@implementation NSIBUserDefinedRuntimeAttributesConnector : CPCibRuntimeAttributesConnector

- (id)initWithCoder:(CPCoder)aCoder
{
    return [self NS_initWithCoder:aCoder];
}

- (Class)classForKeyedArchiver
{
    return [CPCibRuntimeAttributesConnector class];
}

@end<|MERGE_RESOLUTION|>--- conflicted
+++ resolved
@@ -54,12 +54,7 @@
             _destination = NIB_CONNECTION_EQUIVALENCY_TABLE[destinationUID];
         }
 
-<<<<<<< HEAD
         CPLog.debug(@"NSNibConnector: connection: " + [_source description] + " " + [_destination description] + " " + _label);
-=======
-        if (_source && _destination)
-            CPLog.debug(@"Connection: " + [_source description] + " " + [_destination description] + " " + _label);
->>>>>>> e80cbc89
     }
 
     return self;
@@ -188,7 +183,7 @@
 
         var count = [_keyPaths count];
 
-        CPLog.debug(@"Runtime Attributes Connector: " + [_source description]);
+        CPLog.debug(@"NSNibConnector: runtime attributes connector: " + [_source description]);
 
         while (count--)
             CPLog.debug(@"   %s (%s): %s", _keyPaths[count], [_values[count] className], _values[count]);
