/*
 * CPButton.j
 * AppKit
 *
 * Created by Francisco Tolmasky.
 * Copyright 2008, 280 North, Inc.
 *
 * This library is free software; you can redistribute it and/or
 * modify it under the terms of the GNU Lesser General Public
 * License as published by the Free Software Foundation; either
 * version 2.1 of the License, or (at your option) any later version.
 *
 * This library is distributed in the hope that it will be useful,
 * but WITHOUT ANY WARRANTY; without even the implied warranty of
 * MERCHANTABILITY or FITNESS FOR A PARTICULAR PURPOSE. See the GNU
 * Lesser General Public License for more details.
 *
 * You should have received a copy of the GNU Lesser General Public
 * License along with this library; if not, write to the Free Software
 * Foundation, Inc., 51 Franklin Street, Fifth Floor, Boston, MA 02110-1301 USA
 */

@import "_CPImageAndTextView.j"
@import "CGGeometry.j"

@import "CPControl.j"
@import "CPStringDrawing.j"


/* @group CPBezelStyle */

CPRoundedBezelStyle             = 1;
CPRegularSquareBezelStyle       = 2;
CPThickSquareBezelStyle         = 3;
CPThickerSquareBezelStyle       = 4;
CPDisclosureBezelStyle          = 5;
CPShadowlessSquareBezelStyle    = 6;
CPCircularBezelStyle            = 7;
CPTexturedSquareBezelStyle      = 8;
CPHelpButtonBezelStyle          = 9;
CPSmallSquareBezelStyle         = 10;
CPTexturedRoundedBezelStyle     = 11;
CPRoundRectBezelStyle           = 12;
CPRecessedBezelStyle            = 13;
CPRoundedDisclosureBezelStyle   = 14;
CPHUDBezelStyle                 = -1;


/* @group CPButtonType */
CPMomentaryLightButton  = 0;
CPPushOnPushOffButton   = 1;
CPToggleButton          = 2;
CPSwitchButton          = 3; // Deprecated, use CPCheckBox instead.
CPRadioButton           = 4; // Deprecated, use CPRadio instead.
CPMomentaryChangeButton = 5;
CPOnOffButton           = 6;
CPMomentaryPushInButton = 7;
CPMomentaryPushButton   = 0; // Deprecated, use CPMomentaryLightButton instead.
CPMomentaryLight        = 7; // Deprecated, use CPMomentaryPushInButton instead.

CPNoButtonMask              = 0;
CPContentsButtonMask        = 1;
CPPushInButtonMask          = 2;
CPGrayButtonMask            = 4;
CPBackgroundButtonMask      = 8;

CPNoCellMask                = CPNoButtonMask;
CPContentsCellMask          = CPContentsButtonMask;
CPPushInCellMask            = CPPushInButtonMask;
CPChangeGrayCellMask        = CPGrayButtonMask;
CPChangeBackgroundCellMask  = CPBackgroundButtonMask;

CPButtonStateMixed                  = CPThemeState("mixed");
CPButtonStateBezelStyleRounded      = CPThemeState("rounded");

// add all future correspondance between bezel styles and theme state here.
var CPButtonBezelStyleStateMap = [CPDictionary dictionaryWithObjects:[CPButtonStateBezelStyleRounded, nil]
                                                             forKeys:[CPRoundedBezelStyle, CPRoundRectBezelStyle]];


CPButtonDefaultHeight = 24.0;
CPButtonImageOffset   = 3.0;

/*!
    @ingroup appkit
    @class CPButton

    CPButton is a subclass of CPControl that
    intercepts mouse-down events and sends an action message to a
    target object when it's clicked or pressed.
*/
@implementation CPButton : CPControl
{
    BOOL                _allowsMixedState;

    CPString            _title;
    CPString            _alternateTitle;

    CPInteger           _showsStateBy;
    CPInteger           _highlightsBy;
    BOOL                _imageDimsWhenDisabled;

    // NS-style Display Properties
    CPBezelStyle        _bezelStyle;
    CPControlSize       _controlSize;

    CPString            _keyEquivalent;
    unsigned            _keyEquivalentModifierMask;

    CPTimer             _continuousDelayTimer;
    CPTimer             _continuousTimer;
    float               _periodicDelay;
    float               _periodicInterval;

    BOOL                _isTracking;
}

+ (id)buttonWithTitle:(CPString)aTitle
{
    return [self buttonWithTitle:aTitle theme:[CPTheme defaultTheme]];
}

+ (id)buttonWithTitle:(CPString)aTitle theme:(CPTheme)aTheme
{
    var button = [[self alloc] init];

    [button setTheme:aTheme];
    [button setTitle:aTitle];
    [button sizeToFit];

    return button;
}

+ (CPString)defaultThemeClass
{
    return @"button";
}

+ (id)themeAttributes
{
    return [CPDictionary dictionaryWithObjects:[[CPNull null], 0.0, _CGInsetMakeZero(), _CGInsetMakeZero(), [CPNull null]]
                                       forKeys:[@"image", @"image-offset", @"bezel-inset", @"content-inset", @"bezel-color"]];
}

/*!
    Initializes and returns a newly allocated CPButton object with a specified frame rectangle.
    @param aFrame The frame rectangle for the created button object.
    @return An initialized CPView object or nil if the object couldn't be created.
*/
- (id)initWithFrame:(CGRect)aFrame
{
    self = [super initWithFrame:aFrame];

    if (self)
    {
        // Should we instead override the defaults?
        [self setValue:CPCenterTextAlignment forThemeAttribute:@"alignment"];
        [self setValue:CPCenterVerticalTextAlignment forThemeAttribute:@"vertical-alignment"];
        [self setValue:CPImageLeft forThemeAttribute:@"image-position"];
        [self setValue:CPImageScaleNone forThemeAttribute:@"image-scaling"];

        [self setBezelStyle:CPRoundRectBezelStyle];
        [self setBordered:YES];

        [self _init];
    }

    return self;
}

- (void)_init
{
    _controlSize = CPRegularControlSize;

    // Set defaults
    _highlightsBy = CPChangeBackgroundCellMask;
    _showsStateBy = CPNoCellMask;

    _keyEquivalent = @"";
    _keyEquivalentModifierMask = 0;

    // Continuous button defaults.
    _periodicInterval   = 0.05;
    _periodicDelay      = 0.5;

    _imageDimsWhenDisabled = YES;
}

// Setting the state
/*!
    Returns a Boolean value indicating whether the button allows a mixed state.
    @return \c YES if the button has a 'mixed' state in addition to on and off.
*/
- (BOOL)allowsMixedState
{
    return _allowsMixedState;
}

/*!
    Sets whether the button can have a 'mixed' state.
    @param aFlag specifies whether a 'mixed' state is allowed or not
*/
- (void)setAllowsMixedState:(BOOL)aFlag
{
    aFlag = !!aFlag;

    if (_allowsMixedState === aFlag)
        return;

    _allowsMixedState = aFlag;

    if (!_allowsMixedState && [self state] === CPMixedState)
        [self setState:CPOnState];
}

/*!
    Sets the value of the button using an Objective-J object.
    @param anObjectValue The value of the button interpreted as an Objective-J object.
*/
- (void)setObjectValue:(id)anObjectValue
{
    if (!anObjectValue || anObjectValue === @"" || ([anObjectValue intValue] === 0))
        anObjectValue = CPOffState;

    else if (![anObjectValue isKindOfClass:[CPNumber class]])
        anObjectValue = CPOnState;

    else if (anObjectValue >= CPOnState)
        anObjectValue = CPOnState

    else if (anObjectValue < CPOffState)
        if ([self allowsMixedState])
            anObjectValue = CPMixedState;

        else
            anObjectValue = CPOnState;

    [super setObjectValue:anObjectValue];

    switch ([self objectValue])
    {
        case CPMixedState:
            [self unsetThemeState:CPThemeStateSelected];
            [self setThemeState:CPButtonStateMixed];
            if (_showsStateBy & (CPChangeGrayCellMask | CPChangeBackgroundCellMask))
                [self setThemeState:CPThemeStateHighlighted];
            else
                [self unsetThemeState:CPThemeStateHighlighted];
            break;

        case CPOnState:
            [self unsetThemeState:CPButtonStateMixed];
            [self setThemeState:CPThemeStateSelected];
            if (_showsStateBy & (CPChangeGrayCellMask | CPChangeBackgroundCellMask))
                [self setThemeState:CPThemeStateHighlighted];
            else
                [self unsetThemeState:CPThemeStateHighlighted];
            break;

        case CPOffState:
            [self unsetThemeState:CPThemeStateSelected | CPButtonStateMixed | CPThemeStateHighlighted];
    }
}

/*!
    Returns the button's next state.
    @return The button's state. A button can have two or three states.
    If it has two, this value is either \c CPOffState (the normal or unpressed state)
    or \c CPOnState (the alternate or pressed state).
    If it has three, this value can be \c CPOnState (the feature is in effect everywhere), \c CPOffState (the feature is in effect nowhere), or \c CPMixedState (the feature is in effect somewhere).
*/
- (CPInteger)nextState
{
   if ([self allowsMixedState])
   {
      var value = [self state];

      return value - ((value === -1) ? -2 : 1);
   }

    return 1 - [self state];
}

/*!
    Sets the button's next state to \c aState.
    @param aState Possible states are any of the CPButton globals:
    \c CPOffState, \c CPOnState, \c CPMixedState
*/
- (void)setNextState
{
    if ([self infoForBinding:CPValueBinding])
        [self setAllowsMixedState:NO];

    [self setState:[self nextState]];
}

/*!
    Sets the button's state to \c aState.
    @param aState Possible states are any of the CPButton globals:
    \c CPOffState, \c CPOnState, \c CPMixedState
*/
- (void)setState:(CPInteger)aState
{
    [self setIntValue:aState];
}

/*!
    Returns the button's current state
*/
- (CPInteger)state
{
    return [self intValue];
}

/*!
    Sets the title displayed by the button when in its normal state.
    @param aTitle The string to set as the button's title. This title is always shown on buttons
    that don’t use their alternate contents when highlighting or displaying their alternate state.
*/
- (void)setTitle:(CPString)aTitle
{
    if (_title === aTitle)
        return;

    _title = aTitle;

    [self setNeedsLayout];
    [self setNeedsDisplay:YES];
}

/*!
    Returns the title displayed on the button when it’s in its normal state.
    @return    The title displayed on the receiver when it’s in its normal state
    or the empty string if the button doesn’t display a title.
*/
- (CPString)title
{
    return _title;
}

- (void)setAlternateTitle:(CPString)aTitle
{
    if (_alternateTitle === aTitle)
        return;

    _alternateTitle = aTitle;

    [self setNeedsLayout];
    [self setNeedsDisplay:YES];
}

- (CPString)alternateTitle
{
    return _alternateTitle;
}

- (void)setImage:(CPImage)anImage
{
    [self setValue:anImage forThemeAttribute:@"image"];
}

- (CPImage)image
{
    return [self valueForThemeAttribute:@"image" inState:CPThemeStateNormal];
}

/*!
    Sets the button's image which is used in its alternate state.
    @param anImage the image to be used while the button is in an alternate state
*/
- (void)setAlternateImage:(CPImage)anImage
{
    [self setValue:anImage forThemeAttribute:@"image" inState:CPThemeStateHighlighted];
}

/*!
    Returns the image used when the button is in an alternate state.
*/
- (CPImage)alternateImage
{
    return [self valueForThemeAttribute:@"image" inState:CPThemeStateHighlighted];
}

- (void)setImageOffset:(float)theImageOffset
{
    [self setValue:theImageOffset forThemeAttribute:@"image-offset"];
}

- (float)imageOffset
{
    return [self valueForThemeAttribute:@"image-offset"];
}

- (void)setShowsStateBy:(CPInteger)aMask
{
    // CPPushInCellMask cannot be set for showsStateBy.
    aMask ^= CPPushInCellMask;

    if (_showsStateBy === aMask)
        return;

    _showsStateBy = aMask;

    if (_showsStateBy & (CPChangeGrayCellMask | CPChangeBackgroundCellMask) && [self state] != CPOffState)
        [self setThemeState:CPThemeStateHighlighted];
    else
        [self unsetThemeState:CPThemeStateHighlighted];

    [self setNeedsDisplay:YES];
    [self setNeedsLayout];
}

- (CPInteger)showsStateBy
{
    return _showsStateBy;
}

- (void)setHighlightsBy:(CPInteger)aMask
{
    if (_highlightsBy === aMask)
        return;

    _highlightsBy = aMask;

    if ([self hasThemeState:CPThemeStateHighlighted])
    {
        [self setNeedsDisplay:YES];
        [self setNeedsLayout];
    }
}

- (CPInteger)highlightsBy
{
    return _highlightsBy;
}

- (void)setButtonType:(CPButtonType)aButtonType
{
    switch (aButtonType)
    {
        case CPMomentaryLightButton:    [self setHighlightsBy:CPChangeGrayCellMask | CPChangeBackgroundCellMask];
                                        [self setShowsStateBy:CPNoCellMask];
                                        break;

        case CPMomentaryPushInButton:   [self setHighlightsBy:CPPushInCellMask | CPChangeGrayCellMask | CPChangeBackgroundCellMask];
                                        [self setShowsStateBy:CPNoCellMask];
                                        break;

        case CPMomentaryChangeButton:   [self setHighlightsBy:CPChangeGrayCellMask | CPContentsCellMask];
                                        [self setShowsStateBy:CPNoCellMask];
                                        break;

        case CPPushOnPushOffButton:     [self setHighlightsBy:CPPushInCellMask | CPChangeGrayCellMask | CPChangeBackgroundCellMask];
                                        [self setShowsStateBy:CPChangeBackgroundCellMask | CPChangeGrayCellMask];
                                        break;

        case CPOnOffButton:             [self setHighlightsBy:CPChangeGrayCellMask | CPChangeBackgroundCellMask];
                                        [self setShowsStateBy:CPChangeGrayCellMask | CPChangeBackgroundCellMask];
                                        break;

        case CPToggleButton:            [self setHighlightsBy:CPPushInCellMask];
                                        [self setShowsStateBy:CPContentsCellMask];
                                        break;

        case CPSwitchButton:            [CPException raise:CPInvalidArgumentException
                                                    reason:"The CPSwitchButton type is not supported in Cappuccino, use the CPCheckBox class instead."];

        case CPRadioButton:             [CPException raise:CPInvalidArgumentException
                                                    reason:"The CPRadioButton type is not supported in Cappuccino, use the CPRadio class instead."];

        default:                        [CPException raise:CPInvalidArgumentException
                                                    reason:"Unknown button type."];
    }

    [self setImageDimsWhenDisabled:YES];
}

- (void)setImageDimsWhenDisabled:(BOOL)imageShouldDimWhenDisabled
{
    imageShouldDimWhenDisabled = !!imageShouldDimWhenDisabled;

    if (_imageDimsWhenDisabled === imageShouldDimWhenDisabled)
        return;

    _imageDimsWhenDisabled = imageShouldDimWhenDisabled;

    if ([self hasThemeState:CPThemeStateDisabled])
    {
        [self setNeedsDisplay:YES];
        [self setNeedsLayout];
    }
}

- (BOOL)imageDimsWhenDisabled
{
    return _imageDimsWhenDisabled;
}

- (void)setPeriodicDelay:(float)aDelay interval:(float)anInterval
{
    _periodicDelay      = aDelay;
    _periodicInterval   = anInterval;
}

- (void)mouseDown:(CPEvent)anEvent
{
    if ([self isContinuous])
    {
        _continuousDelayTimer = [CPTimer scheduledTimerWithTimeInterval:_periodicDelay callback: function()
        {
            if (!_continuousTimer)
                _continuousTimer = [CPTimer scheduledTimerWithTimeInterval:_periodicInterval target:self selector:@selector(onContinousEvent:) userInfo:anEvent repeats:YES];
        }

        repeats:NO];
    }

    [super mouseDown:anEvent];
}

- (void)onContinousEvent:(CPTimer)aTimer
{
    if (_target && _action && [_target respondsToSelector:_action])
        [_target performSelector:_action withObject:self];
}

- (BOOL)startTrackingAt:(CGPoint)aPoint
{
<<<<<<< HEAD
    return [super startTrackingAt:aPoint];
=======
    _isTracking = YES;

    var startedTracking = [super startTrackingAt:aPoint];
    if (_highlightsBy & (CPPushInCellMask | CPChangeGrayCellMask))
    {
        if (_showsStateBy & (CPChangeGrayCellMask | CPChangeBackgroundCellMask))
            [self highlight:[self state] == CPOffState];
        else
            [self highlight:YES];
    }
    else
        [self highlight:NO];
    return startedTracking;
>>>>>>> 7cf3ac3b
}

- (void)stopTracking:(CGPoint)lastPoint at:(CGPoint)aPoint mouseIsUp:(BOOL)mouseIsUp
{
<<<<<<< HEAD
    [self invalidateTimers];

    if (mouseIsUp && CGRectContainsPoint([self bounds], aPoint))
        [self setNextState];

    // Keep highlight YES for CPOnState for CPOnOffButton type
    var maskCheck = CPPushInCellMask | CPChangeGrayCellMask;
    if (_highlightsBy == maskCheck && [self state] != CPOffState)
        mouseIsUp = NO;

    [super stopTracking:lastPoint at:aPoint mouseIsUp:mouseIsUp];
=======
    _isTracking = NO;

    if (mouseIsUp && CGRectContainsPoint([self bounds], aPoint))
        [self setNextState];
    else
    {
        if (_showsStateBy & (CPChangeGrayCellMask | CPChangeBackgroundCellMask))
            [self highlight:[self state] != CPOffState];
        else
            [self highlight:NO];
    }

    [self setNeedsLayout];
    [self setNeedsDisplay:YES];
    [self invalidateTimers];
>>>>>>> 7cf3ac3b
}

- (void)invalidateTimers
{
    if (_continuousTimer)
    {
        [_continuousTimer invalidate];
        _continuousTimer = nil;
    }

    if (_continuousDelayTimer)
    {
        [_continuousDelayTimer invalidate];
        _continuousDelayTimer = nil;
    }
}

- (CGRect)contentRectForBounds:(CGRect)bounds
{
    var contentInset = [self currentValueForThemeAttribute:@"content-inset"];

    if (_CGInsetIsEmpty(contentInset))
        return bounds;

    bounds = _CGRectMakeCopy(bounds);
    bounds.origin.x += contentInset.left;
    bounds.origin.y += contentInset.top;
    bounds.size.width -= contentInset.left + contentInset.right;
    bounds.size.height -= contentInset.top + contentInset.bottom;

    return bounds;
}

- (CGRect)bezelRectForBounds:(CGRect)bounds
{
    if (![self isBordered])
        return _CGRectMakeZero();

    var bezelInset = [self currentValueForThemeAttribute:@"bezel-inset"];

    if (_CGInsetIsEmpty(bezelInset))
        return bounds;

    bounds = _CGRectMakeCopy(bounds);
    bounds.origin.x += bezelInset.left;
    bounds.origin.y += bezelInset.top;
    bounds.size.width -= bezelInset.left + bezelInset.right;
    bounds.size.height -= bezelInset.top + bezelInset.bottom;

    return bounds;
}

- (CGSize)_minimumFrameSize
{
    var size = CGSizeMakeZero(),
        contentView = [self ephemeralSubviewNamed:@"content-view"];

    if (contentView)
    {
        [contentView sizeToFit];
        size = [contentView frameSize];
    }
    else
        size = [([self title] || " ") sizeWithFont:[self currentValueForThemeAttribute:@"font"]];

    var contentInset = [self currentValueForThemeAttribute:@"content-inset"],
        minSize = [self currentValueForThemeAttribute:@"min-size"],
        maxSize = [self currentValueForThemeAttribute:@"max-size"];

    size.width = MAX(size.width + contentInset.left + contentInset.right, minSize.width);
    size.height = MAX(size.height + contentInset.top + contentInset.bottom, minSize.height);

    if (maxSize.width >= 0.0)
        size.width = MIN(size.width, maxSize.width);

    if (maxSize.height >= 0.0)
        size.height = MIN(size.height, maxSize.height);

    return size;
}

/*!
    Adjust the size of the button to fit the title and surrounding button image.
*/
- (void)sizeToFit
{
    [self layoutSubviews];

    [self setFrameSize:[self _minimumFrameSize]];

    if ([self ephemeralSubviewNamed:@"content-view"])
        [self layoutSubviews];
}

- (CGRect)rectForEphemeralSubviewNamed:(CPString)aName
{
    if (aName === "bezel-view")
        return [self bezelRectForBounds:[self bounds]];

    else if (aName === "content-view")
        return [self contentRectForBounds:[self bounds]];

    return [super rectForEphemeralSubviewNamed:aName];
}

- (CPView)createEphemeralSubviewNamed:(CPString)aName
{
    if (aName === "bezel-view")
    {
        var view = [[CPView alloc] initWithFrame:_CGRectMakeZero()];

        [view setHitTests:NO];

        return view;
    }
    else
        return [[_CPImageAndTextView alloc] initWithFrame:_CGRectMakeZero()];
}

- (void)layoutSubviews
{
    var bezelView = [self layoutEphemeralSubviewNamed:@"bezel-view"
                                           positioned:CPWindowBelow
                      relativeToEphemeralSubviewNamed:@"content-view"];

    [bezelView setBackgroundColor:[self currentValueForThemeAttribute:@"bezel-color"]];

    var contentView = [self layoutEphemeralSubviewNamed:@"content-view"
                                             positioned:CPWindowAbove
                        relativeToEphemeralSubviewNamed:@"bezel-view"],
        displayTitle = _title;

    if (_alternateTitle)
    {
        switch (_highlightsBy)
        {
            case CPToggleButton:
                displayTitle = ([self state] == CPOnState) ? _alternateTitle : _title;
                break;
            case CPMomentaryChangeButton:
            case CPPushOnPushOffButton:
            case CPOnOffButton:
                displayTitle = ([self hasThemeState:CPThemeStateHighlighted]) ? _alternateTitle : _title;
                break;
        }
    }

    if (contentView)
    {
<<<<<<< HEAD
        [contentView setText:displayTitle];
        [contentView setImage:[self currentValueForThemeAttribute:@"image"]];
=======
        var title = nil,
            image = nil;
        if (_isTracking)
        {
            if (_highlightsBy & CPContentsCellMask)
            {
                if (_showsStateBy & CPContentsCellMask)
                {
                    title = ([self state] == CPOffState && _alternateTitle) ? _alternateTitle : _title;
                    image = ([self state] == CPOffState && [self alternateImage]) ? [self alternateImage] : [self image];
                }
                else
                {
                    title = [self alternateTitle];
                    image = [self alternateImage];
                }
            }
            else if (_showsStateBy & CPContentsCellMask)
            {
                title = ([self state] != CPOffState && _alternateTitle) ? _alternateTitle : _title;
                image = ([self state] != CPOffState && [self alternateImage]) ? [self alternateImage] : [self image];
            }
            else
            {
                title = _title;
                image = [self image];
            }
        }
        else
        {
            if (_showsStateBy & CPContentsCellMask)
            {
                title = ([self state] != CPOffState && _alternateTitle) ? _alternateTitle : _title;
                image = ([self state] != CPOffState && [self alternateImage]) ? [self alternateImage] : [self image];
            }
            else
            {
                title = _title;
                image = [self image];
            }
        }

        [contentView setText:title];
        [contentView setImage:image];
>>>>>>> 7cf3ac3b
        [contentView setImageOffset:[self currentValueForThemeAttribute:@"image-offset"]];

        [contentView setFont:[self currentValueForThemeAttribute:@"font"]];
        [contentView setTextColor:[self currentValueForThemeAttribute:@"text-color"]];
        [contentView setAlignment:[self currentValueForThemeAttribute:@"alignment"]];
        [contentView setVerticalAlignment:[self currentValueForThemeAttribute:@"vertical-alignment"]];
        [contentView setLineBreakMode:[self currentValueForThemeAttribute:@"line-break-mode"]];
        [contentView setTextShadowColor:[self currentValueForThemeAttribute:@"text-shadow-color"]];
        [contentView setTextShadowOffset:[self currentValueForThemeAttribute:@"text-shadow-offset"]];
        [contentView setImagePosition:[self currentValueForThemeAttribute:@"image-position"]];
        [contentView setImageScaling:[self currentValueForThemeAttribute:@"image-scaling"]];
        [contentView setDimsImage:[self hasThemeState:CPThemeStateDisabled] && _imageDimsWhenDisabled];
    }
}

- (void)setBordered:(BOOL)shouldBeBordered
{
    if (shouldBeBordered)
        [self setThemeState:CPThemeStateBordered];
    else
        [self unsetThemeState:CPThemeStateBordered];
}

- (BOOL)isBordered
{
    return [self hasThemeState:CPThemeStateBordered];
}

/*!
    Sets the keyboard shortcut for this button. For special keys see
    CPEvent.j CP...FunctionKey and CPText.j CP...Character.

    @param aString the keyboard shortcut as a string
*/
- (void)setKeyEquivalent:(CPString)aString
{
    _keyEquivalent = aString || @"";

    // Check if the key equivalent is the enter key
    // Treat \r and \n as the same key equivalent. See issue #710.
    if (aString === CPNewlineCharacter || aString === CPCarriageReturnCharacter)
        [self setThemeState:CPThemeStateDefault];
    else
        [self unsetThemeState:CPThemeStateDefault];
}

- (void)viewWillMoveToWindow:(CPWindow)aWindow
{
    var selfWindow = [self window];

    if (selfWindow === aWindow || aWindow === nil)
        return;

    if ([selfWindow defaultButton] === self)
        [selfWindow setDefaultButton:nil];

    if ([self keyEquivalent] === CPNewlineCharacter || [self keyEquivalent] === CPCarriageReturnCharacter)
        [aWindow setDefaultButton:self];
}

/*!
    Returns the keyboard shortcut for this button.
*/
- (CPString)keyEquivalent
{
    return _keyEquivalent;
}

/*!
    Returns the mask used with this button's key equivalent.
*/
- (void)setKeyEquivalentModifierMask:(unsigned)aMask
{
    _keyEquivalentModifierMask = aMask;
}

/*!
    Sets the mask to be used with this button's key equivalent.
*/
- (unsigned)keyEquivalentModifierMask
{
    return _keyEquivalentModifierMask;
}

/*!
    Checks the button's key equivalent against that in the event, and if they
    match simulates a button click.
*/
- (BOOL)performKeyEquivalent:(CPEvent)anEvent
{
    // Don't handle the key equivalent for the default window because the window will handle it for us
    if ([[self window] defaultButton] === self)
        return NO;

    if (![anEvent _triggersKeyEquivalent:[self keyEquivalent] withModifierMask:[self keyEquivalentModifierMask]])
        return NO;

    [self performClick:nil];
    return YES;
}

@end

@implementation CPButton (NS)

- (void)setBezelStyle:(unsigned)aBezelStyle
{
    if (aBezelStyle === _bezelStyle)
        return;

    var currentState = [CPButtonBezelStyleStateMap objectForKey:_bezelStyle],
        newState = [CPButtonBezelStyleStateMap objectForKey:aBezelStyle];

    if (currentState)
        [self unsetThemeState:currentState];

    if (newState)
        [self setThemeState:newState];

    _bezelStyle = aBezelStyle;
}

- (unsigned)bezelStyle
{
    return _bezelStyle;
}

@end


var CPButtonImageKey                    = @"CPButtonImageKey",
    CPButtonAlternateImageKey           = @"CPButtonAlternateImageKey",
    CPButtonTitleKey                    = @"CPButtonTitleKey",
    CPButtonAlternateTitleKey           = @"CPButtonAlternateTitleKey",
    CPButtonIsBorderedKey               = @"CPButtonIsBorderedKey",
    CPButtonAllowsMixedStateKey         = @"CPButtonAllowsMixedStateKey",
    CPButtonImageDimsWhenDisabledKey    = @"CPButtonImageDimsWhenDisabledKey",
    CPButtonImagePositionKey            = @"CPButtonImagePositionKey",
    CPButtonKeyEquivalentKey            = @"CPButtonKeyEquivalentKey",
    CPButtonKeyEquivalentMaskKey        = @"CPButtonKeyEquivalentMaskKey",
    CPButtonPeriodicDelayKey            = @"CPButtonPeriodicDelayKey",
    CPButtonPeriodicIntervalKey         = @"CPButtonPeriodicIntervalKey",
    CPButtonHighlightsByKey             = @"CPButtonHighlightsByKey",
    CPButtonShowsStateByKey             = @"CPButtonShowsStateByKey";

@implementation CPButton (CPCoding)

/*!
    Initializes the button by unarchiving data from \c aCoder.
    @param aCoder the coder containing the archived CPButton.
*/
- (id)initWithCoder:(CPCoder)aCoder
{
    self = [super initWithCoder:aCoder];

    if (self)
    {
        [self _init];

        _title = [aCoder decodeObjectForKey:CPButtonTitleKey];
        _alternateTitle = [aCoder decodeObjectForKey:CPButtonAlternateTitleKey];
        _allowsMixedState = [aCoder decodeBoolForKey:CPButtonAllowsMixedStateKey];

        _highlightsBy = [aCoder decodeIntForKey:CPButtonHighlightsByKey];
        _showsStateBy = [aCoder decodeIntForKey:CPButtonShowsStateByKey];

        [self setImageDimsWhenDisabled:[aCoder decodeObjectForKey:CPButtonImageDimsWhenDisabledKey]];

        if ([aCoder containsValueForKey:CPButtonImagePositionKey])
            [self setImagePosition:[aCoder decodeIntForKey:CPButtonImagePositionKey]];

        if ([aCoder containsValueForKey:CPButtonKeyEquivalentKey])
            [self setKeyEquivalent:CFData.decodeBase64ToUtf16String([aCoder decodeObjectForKey:CPButtonKeyEquivalentKey])];

        if ([aCoder containsValueForKey:CPButtonPeriodicDelayKey])
            _periodicDelay = [aCoder decodeObjectForKey:CPButtonPeriodicDelayKey];

        if ([aCoder containsValueForKey:CPButtonPeriodicIntervalKey])
            _periodicInterval = [aCoder decodeObjectForKey:CPButtonPeriodicIntervalKey];

        _keyEquivalentModifierMask = [aCoder decodeIntForKey:CPButtonKeyEquivalentMaskKey];

        [self setNeedsLayout];
        [self setNeedsDisplay:YES];
    }

    return self;
}

/*!
    Archives this button into the provided coder.
    @param aCoder the coder to which the button's instance data will be written.
*/
- (void)encodeWithCoder:(CPCoder)aCoder
{
    [super encodeWithCoder:aCoder];
    [self invalidateTimers];

    [aCoder encodeObject:_title forKey:CPButtonTitleKey];
    [aCoder encodeObject:_alternateTitle forKey:CPButtonAlternateTitleKey];

    [aCoder encodeBool:_allowsMixedState forKey:CPButtonAllowsMixedStateKey];

    [aCoder encodeInt:_highlightsBy forKey:CPButtonHighlightsByKey];
    [aCoder encodeInt:_showsStateBy forKey:CPButtonShowsStateByKey];

    [aCoder encodeBool:[self imageDimsWhenDisabled] forKey:CPButtonImageDimsWhenDisabledKey];
    [aCoder encodeInt:[self imagePosition] forKey:CPButtonImagePositionKey];

    if (_keyEquivalent)
        [aCoder encodeObject:CFData.encodeBase64Utf16String(_keyEquivalent) forKey:CPButtonKeyEquivalentKey];

    [aCoder encodeInt:_keyEquivalentModifierMask forKey:CPButtonKeyEquivalentMaskKey];

    [aCoder encodeObject:_periodicDelay forKey:CPButtonPeriodicDelayKey];
    [aCoder encodeObject:_periodicInterval forKey:CPButtonPeriodicIntervalKey];
}

@end

@import "CPCheckBox.j"
@import "CPRadio.j"<|MERGE_RESOLUTION|>--- conflicted
+++ resolved
@@ -55,8 +55,8 @@
 CPMomentaryChangeButton = 5;
 CPOnOffButton           = 6;
 CPMomentaryPushInButton = 7;
-CPMomentaryPushButton   = 0; // Deprecated, use CPMomentaryLightButton instead.
-CPMomentaryLight        = 7; // Deprecated, use CPMomentaryPushInButton instead.
+CPMomentaryPushButton   = 0;
+CPMomentaryLight        = 7;
 
 CPNoButtonMask              = 0;
 CPContentsButtonMask        = 1;
@@ -171,10 +171,6 @@
 - (void)_init
 {
     _controlSize = CPRegularControlSize;
-
-    // Set defaults
-    _highlightsBy = CPChangeBackgroundCellMask;
-    _showsStateBy = CPNoCellMask;
 
     _keyEquivalent = @"";
     _keyEquivalentModifierMask = 0;
@@ -446,7 +442,7 @@
                                         [self setShowsStateBy:CPNoCellMask];
                                         break;
 
-        case CPMomentaryChangeButton:   [self setHighlightsBy:CPChangeGrayCellMask | CPContentsCellMask];
+        case CPMomentaryChangeButton:   [self setHighlightsBy:CPContentsCellMask];
                                         [self setShowsStateBy:CPNoCellMask];
                                         break;
 
@@ -458,7 +454,7 @@
                                         [self setShowsStateBy:CPChangeGrayCellMask | CPChangeBackgroundCellMask];
                                         break;
 
-        case CPToggleButton:            [self setHighlightsBy:CPPushInCellMask];
+        case CPToggleButton:            [self setHighlightsBy:CPPushInCellMask | CPContentsCellMask];
                                         [self setShowsStateBy:CPContentsCellMask];
                                         break;
 
@@ -526,9 +522,6 @@
 
 - (BOOL)startTrackingAt:(CGPoint)aPoint
 {
-<<<<<<< HEAD
-    return [super startTrackingAt:aPoint];
-=======
     _isTracking = YES;
 
     var startedTracking = [super startTrackingAt:aPoint];
@@ -542,24 +535,10 @@
     else
         [self highlight:NO];
     return startedTracking;
->>>>>>> 7cf3ac3b
 }
 
 - (void)stopTracking:(CGPoint)lastPoint at:(CGPoint)aPoint mouseIsUp:(BOOL)mouseIsUp
 {
-<<<<<<< HEAD
-    [self invalidateTimers];
-
-    if (mouseIsUp && CGRectContainsPoint([self bounds], aPoint))
-        [self setNextState];
-
-    // Keep highlight YES for CPOnState for CPOnOffButton type
-    var maskCheck = CPPushInCellMask | CPChangeGrayCellMask;
-    if (_highlightsBy == maskCheck && [self state] != CPOffState)
-        mouseIsUp = NO;
-
-    [super stopTracking:lastPoint at:aPoint mouseIsUp:mouseIsUp];
-=======
     _isTracking = NO;
 
     if (mouseIsUp && CGRectContainsPoint([self bounds], aPoint))
@@ -575,7 +554,6 @@
     [self setNeedsLayout];
     [self setNeedsDisplay:YES];
     [self invalidateTimers];
->>>>>>> 7cf3ac3b
 }
 
 - (void)invalidateTimers
@@ -705,30 +683,10 @@
 
     var contentView = [self layoutEphemeralSubviewNamed:@"content-view"
                                              positioned:CPWindowAbove
-                        relativeToEphemeralSubviewNamed:@"bezel-view"],
-        displayTitle = _title;
-
-    if (_alternateTitle)
-    {
-        switch (_highlightsBy)
-        {
-            case CPToggleButton:
-                displayTitle = ([self state] == CPOnState) ? _alternateTitle : _title;
-                break;
-            case CPMomentaryChangeButton:
-            case CPPushOnPushOffButton:
-            case CPOnOffButton:
-                displayTitle = ([self hasThemeState:CPThemeStateHighlighted]) ? _alternateTitle : _title;
-                break;
-        }
-    }
+                        relativeToEphemeralSubviewNamed:@"bezel-view"];
 
     if (contentView)
     {
-<<<<<<< HEAD
-        [contentView setText:displayTitle];
-        [contentView setImage:[self currentValueForThemeAttribute:@"image"]];
-=======
         var title = nil,
             image = nil;
         if (_isTracking)
@@ -773,7 +731,6 @@
 
         [contentView setText:title];
         [contentView setImage:image];
->>>>>>> 7cf3ac3b
         [contentView setImageOffset:[self currentValueForThemeAttribute:@"image-offset"]];
 
         [contentView setFont:[self currentValueForThemeAttribute:@"font"]];
