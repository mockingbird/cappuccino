--- conflicted
+++ resolved
@@ -3411,11 +3411,7 @@
         numberOfRows = [self numberOfRows];
 
     if (row < 0)
-<<<<<<< HEAD
         row = (_CGRectGetMaxY(rect) < dragPoint.y) ? numberOfRows : row;
-=======
-        row = (_cachedRowHeights[numberOfRows - 1].heightAboveRow + _cachedRowHeights[numberOfRows - 1].height + _intercellSpacing.height < dragPoint.y) ? numberOfRows : row;
->>>>>>> 1cbaea0e
     else if (dragPoint.y > MAX(bottomThirty, bottomPoint - 6))
         row = lowerRow;
 
