/*
 * ThemeDescriptors.j
 * Aristo
 *
 * Created by Francisco Tolmasky.
 * Copyright 2009, 280 North, Inc. All rights reserved.
 */

@import <Foundation/CPObject.j>
@import <AppKit/AppKit.j>
@import <AppKit/CPTableHeaderView.j>

var themedButtonValues = nil,
    themedTextFieldValues = nil,
    themedVerticalScrollerValues = nil,
    themedHorizontalScrollerValues = nil,
    themedSegmentedControlValues = nil,
    themedHorizontalSliderValues = nil,
    themedVerticalSliderValues = nil,
    themedCircularSliderValues = nil,
    themedButtonBarValues = nil,
    themedAlertValues = nil;

/*
    HOW TO ADD OR MODIFY THEMED ELEMENTS

    This file serves both as a means of defining default theme values
    and of defining an interface for the automatically generated theme showcase,
    so you have to keep both in mind.

    Let's say you define a new view class and you want to theme it.
    Here's how to do it with minimum work.

    1. Define +themeAttributes in your class if you define custom attributes.

    2. If you want a custom name to appear in the theme showcase, define +themeClass
       and return a string with the name all in lowercase and words separated by
       dashes. If you don't provide +themeClass, Cappuccino will separate the themed
       class name into words at each uppercased letter followed by lowercase letters.

    3. Use the following template for defining your themed view (using a calendar view as an example).
       Note that we make a separate method for creating and configuring the view.
       This is to more clearly separate the two functions of ThemeDescriptors.j (defining
       themes and defining the showcase interface), and also to allow us to easily reuse
       the creation/configuration code if we make a HUD version of our themed view.

    // Create a private variable to hold the theme values, we can share this with the HUD theme
    var themedCalendarViewValues = nil;

    + (CPCalendarView)makeCalendarView
    {
        // Define the size of the sample that will appear in the theme showcase.
        // The maximum width/height is around 180 pixels.

        var calendar = [[CPCalendarView alloc] initWithFrame:CGRectMake(0.0, 0.0, 150.0, 100.0)];

        // Do any other initialization of the calendar you want to do here. In this case
        // we want the calendar to show our birthdate instead of the current date.
        [calendar setDate:new Date(1961, 2, 30)];

        return calendar;
    }

    + (CPCalendarView)themedCalendarView
    {
        var calendar = [self makeCalendarView],

            // Now define some pattern colors. We want to define the bezel for the calendar
            // using a nine part image, which consists of nine slices in the order top/left,
            // top, top/right, left, center, right, bottom/left, bottom, bottom/right.
            // We can do this declaritively using the PatternColor function, which takes an array
            // of slice declarations, with each declaration being an array of [filename, width, height].

            bezelColor = PatternColor(
                [
                    [@"calendar-bezel-0.png", 10.0, 10.0],
                    [@"calendar-bezel-1.png", 1.0,  10.0],
                    [@"calendar-bezel-2.png", 10.0, 10.0],
                    [@"calendar-bezel-3.png", 10.0, 1.0],
                    [@"calendar-bezel-4.png", 1.0,  1.0],
                    [@"calendar-bezel-5.png", 10.0, 1.0],
                    [@"calendar-bezel-6.png", 10.0, 10.0],
                    [@"calendar-bezel-7.png", 1.0,  10.0],
                    [@"calendar-bezel-8.png", 10.0, 10.0]
                ]),

            // Define an alternate bezel for when the calendar is disabled.

            disabledBezelColor = PatternColor(
                [
                    [@"calendar-disabled-bezel-0.png", 10.0, 10.0],
                    [@"calendar-disabled-bezel-1.png", 1.0,  10.0],
                    [@"calendar-disabled-bezel-2.png", 10.0, 10.0],
                    [@"calendar-disabled-bezel-3.png", 10.0, 1.0],
                    [@"calendar-disabled-bezel-4.png", 1.0,  1.0],
                    [@"calendar-disabled-bezel-5.png", 10.0, 1.0],
                    [@"calendar-disabled-bezel-6.png", 10.0, 10.0],
                    [@"calendar-disabled-bezel-7.png", 1.0,  10.0],
                    [@"calendar-disabled-bezel-8.png", 10.0, 10.0]
                ]),

            // We would like the font to be dark blue and lighter blue when disabled

            textColor = [CPColor colorWithHexString:@"001B48"],
            disabledTextColor = [textColor colorWithAlphaComponent:0.6];

        // Now we will define our theme values. These are done declaratively in an array,
        // where each element is an array of 2 or 3 values: attribute name, value, and optional state.

        themedCalendarViewValues =
        [
            [@"bezel-color",    bezelColor],
            [@"bezel-color",    disabledBezelColor,     CPThemeStateDisabled],

            [@"text-color",     textColor],
            [@"text-color",     disabledTextColor,      CPThemeStateDisabled],

            // We will also define a minimum size
            [@"min-size",       CGSizeMake(100.0, 100.0)]
        ];

        // Now we just register our values

        [self registerThemeValues:themedCalendarViewValues forView:calendar];
    }

    That's all there is to it. Note that PatternColor can also be used to create a simple
    patterned color:

    color = PatternColor(filename, width, height);

    It can also be used to create a three part image by specifying three images slices
    with [filename, width, height] and an orientation:

    trackColor = PatternColor(
    [
        ["horizontal-track-left.png",   4.0, 5.0],
        ["horizontal-track-center.png", 1.0, 5.0],
        ["horizontal-track-right.png",  4.0, 5.0]
    ],
    PatternIsHorizontal);

    trackColor = PatternColor(
    [
        ["vertical-track-top.png",    5.0, 6.0],
        ["vertical-track-center.png", 5.0, 1.0],
        ["vertical-track-bottom.png", 5.0, 4.0]
    ],
    PatternIsVertical);


    EXCLUDING A THEMED OBJECT FROM THE SHOWCASE

    When a theme is compiled, a showcase application is created that displays all of the themed objects
    by default. There are some cases in which it is either not feasible or not desirable to display
    the themed object in the showcase.

    You can exclude themed objects from the showcases by defining the following method in your theme class:

    + (CPArray)themeShowcaseExcludes

    If such a method exists, it should return an array of themed object names to exclude from the showcase.
    For example, let's say we want to exclude the themed objects that are defined by the methods
    themedAlert, themedCornerview and themedTableDataView. Here is what the themeShowcaseExcludes method
    could look like:

    + (CPArray)themeShowcaseExcludes
    {
        return ["themedAlert", "cornerview", "tableDataView"];
    }

    Note that to make it easier to do the right thing, the names in the array can begin with "themed" or not.
    If the name does not begin with "themed", it is prepended. Name matching is case-insensitive, so you
    don't have to worry about capitalization.


    SUBTHEMES

    If you want to create a theme that inherits from another theme, for example the way
    the Aristo-HUD theme inherits from Aristo, you can do this easily by following
    these steps:

    1. Your subtheme should be named "<inherited>-<identifier>", where <inherited> is the name
       of the theme from which you are inheriting, and <identifier> is the subtheme identifier.
       For example, "Aristo-HUD" inherits from "Aristo".

    2. Decide which elements in the subtheme will be changed and which will be inherited.
       For example, in a HUD theme you may want to use a dark or black background
       and white text.

    3. If your subtheme will replace pattern colors in the inherited theme, use the same filename as
       in the inherited theme and put the pattern images in a subdirectory of the inherited
       directory. The subdirectory's name should be the same as the subtheme identifier.
       For example, Aristo-HUD's pattern images are in a "HUD" subdirectory of the "Aristo" directory.

    4. In the subtheme class (such as AristoHUDThemeDescriptor), add a method with this template:

        + (CPCalendarView)themedCalendarView
        {
            var calendar = [AristoThemeDescriptor makeCalendarView],
                subthemeValues = nil;  // This may change according to your needs, see below

            [self registerThemeValues:subthemeValues forView:calendar inherit:themedCalendarViewValues];

            return calendar;
        }

       NOTE: If you pass nil or an empty array for the subthemeValues, ALL pattern images
       will be automatically inherited and MUST be present in the subtheme directory.

       Depending on your subtheme, you will change subthemeValues to indicate which values you
       wish to override or remove from the inherited theme.

       For example, let's say in your subtheme you want to use white text instead of dark blue,
       and slightly gray text when it is disabled. In addition, you decide not to inherit the
       disabled bezel color pattern. Here is how your updated theme method would look:

        + (CPCalendarView)themedCalendarView
        {
            var calendar = [AristoThemeDescriptor makeCalendarView],

                textColor = [CPColor whiteColor],
                disabledTextColor = [textColor colorWithAlphaComponent:0.6],
                subthemeValues =
                [
                    [@"bezel-color",    nil,                CPThemeStateDisabled],
                    [@"text-color",     textColor],
                    [@"text-color",     disabledTextColor,  CPThemeStateDisabled]
                ];

            [self registerThemeValues:subthemeValues forView:calendar inherit:themedCalendarViewValues];

            return calendar;
        }

       If your subtheme consistently applies the same overrides to all themed views, you may
       want to create a separate method that supplies those overrides. For example, Aristo-HUD
       uses the following method:

        + (CPArray)defaultThemeOverridesAddedTo:(CPArray)themeValues

       For the example we used above, we could define such a method as follows:

        + (CPArray)defaultThemeOverridesAddedTo:(CPArray)themeValues
        {
            var textColor = [CPColor whiteColor],
                disabledTextColor = [textColor colorWithAlphaComponent:0.6],
                overrides = [CPArray arrayWithObjects:
                    [@"bezel-color",    nil,                CPThemeStateDisabled],
                    [@"text-color",     textColor],
                    [@"text-color",     disabledTextColor,  CPThemeStateDisabled]
                ];

            if (themeValues)
                [overrides addObjectsFromArray:themeValues];

            return overrides;
        }

       Note that the values in the themeValues parameter override the defaults provided
       by the method.

       Our themed view method becomes:

        + (CPCalendarView)themedCalendarView
        {
            var calendar = [AristoThemeDescriptor makeCalendarView];

            [self registerThemeValues:[self defaultThemeOverridesAddedTo:nil]
                              forView:calendar
                              inherit:themedCalendarViewValues];

            return calendar;
        }

       As a last example, let's assume another type of themed view in your subtheme wants
       to add some new theme values to the default overrides. The theme method might look like this:

        + (CPCalendarView)themedCalendarHeaderView
        {
            var header = [AristoThemeDescriptor makeCalendarHeaderView],
                headerColor = PatternColor(
                    [
                        ["calendar-header-left.png",   5.0, 23.0],
                        ["calendar-header-center.png", 1.0, 23.0],
                        ["calendar-header-right.png",  5.0, 23.0]
                    ],
                    PatternIsHorizontal),
                subthemeValues =
                [
                    [@"background-color", headerColor]
                ];

            [self registerThemeValues:[self defaultThemeOverridesAddedTo:subthemeValues]
                              forView:calendar
                              inherit:themedCalendarHeaderViewValues];

            return calendar;
        }


    ADDING ARISTO-HUD CONTROLS

    If you want to add a new themed control to Aristo-HUD, you should use the
    +defaultThemeOverridesAddedTo: method to ensure visual consistency with the rest
    of Aristo-HUD. The overrides returned by this method do the following:

    - Sets the "text-color" attribute to white in the normal state and
      [CPColor colorWithCalibratedWhite:1.0 alpha:0.6] in the disabled state.

    - Set "text-shadow-color" to black.

    - Sets "text-shadow-offset" to (-1.0, -1.0).

    These are the standards used by Aristo-HUD. If you want to override these defaults,
    simply add those overrides to the values you pass to +defaultThemeOverridesAddedTo:.
*/
@implementation AristoThemeDescriptor : BKThemeDescriptor
{
}

+ (CPString)themeName
{
    return @"Aristo";
}

+ (CPArray)themeShowcaseExcludes
{
    return ["alert", "cornerview", "columnHeader", "tableView", "tableHeaderRow", "tableDataView", @"ruleeditor"];
}

+ (CPButton)makeButton
{
    return [[CPButton alloc] initWithFrame:CGRectMake(0.0, 0.0, 60.0, CPButtonDefaultHeight)];
}

+ (CPButton)button
{
    var button = [self makeButton],

        // RoundRect
        bezelColor = PatternColor(
            [
                ["button-bezel-left.png", 4.0, 24.0],
                ["button-bezel-center.png", 1.0, 24.0],
                ["button-bezel-right.png", 4.0, 24.0]
            ],
            PatternIsHorizontal),

        highlightedBezelColor = PatternColor(
            [
                ["button-bezel-highlighted-left.png", 4.0, 24.0],
                ["button-bezel-highlighted-center.png", 1.0, 24.0],
                ["button-bezel-highlighted-right.png", 4.0, 24.0]
            ],
            PatternIsHorizontal),

        disabledBezelColor = PatternColor(
            [
                ["button-bezel-disabled-left.png", 4.0, 24.0],
                ["button-bezel-disabled-center.png", 1.0, 24.0],
                ["button-bezel-disabled-right.png", 4.0, 24.0]
            ],
            PatternIsHorizontal),

        defaultBezelColor = PatternColor(
            [
                ["default-button-bezel-left.png", 4.0, 24.0],
                ["default-button-bezel-center.png", 1.0, 24.0],
                ["default-button-bezel-right.png", 4.0, 24.0]
            ],
            PatternIsHorizontal),

        defaultHighlightedBezelColor = PatternColor(
            [
                ["default-button-bezel-highlighted-left.png", 4.0, 24.0],
                ["default-button-bezel-highlighted-center.png", 1.0, 24.0],
                ["default-button-bezel-highlighted-right.png", 4.0, 24.0]
            ],
            PatternIsHorizontal),

        defaultDisabledBezelColor = PatternColor(
            [
                ["default-button-bezel-disabled-left.png", 4.0, 24.0],
                ["default-button-bezel-disabled-center.png", 1.0, 24.0],
                ["default-button-bezel-disabled-right.png", 4.0, 24.0]
            ],
            PatternIsHorizontal),


        // Rounded
        roundedBezelColor = PatternColor(
            [
                ["button-bezel-rounded-left.png", 12.0, 24.0],
                ["button-bezel-rounded-center.png", 1.0, 24.0],
                ["button-bezel-rounded-right.png", 12.0, 24.0]
            ],
            PatternIsHorizontal),

        roundedHighlightedBezelColor = PatternColor(
            [
                ["button-bezel-rounded-highlighted-left.png", 12.0, 24.0],
                ["button-bezel-rounded-highlighted-center.png", 1.0, 24.0],
                ["button-bezel-rounded-highlighted-right.png", 12.0, 24.0]
            ],
            PatternIsHorizontal),

        roundedDisabledBezelColor = PatternColor(
            [
                ["button-bezel-rounded-disabled-left.png", 12.0, 24.0],
                ["button-bezel-rounded-disabled-center.png", 1.0, 24.0],
                ["button-bezel-rounded-disabled-right.png", 12.0, 24.0]
            ],
            PatternIsHorizontal),

        defaultRoundedBezelColor = PatternColor(
            [
                ["default-button-bezel-rounded-left.png", 12.0, 24.0],
                ["default-button-bezel-rounded-center.png", 1.0, 24.0],
                ["default-button-bezel-rounded-right.png", 12.0, 24.0]
            ],
            PatternIsHorizontal),

        defaultRoundedHighlightedBezelColor = PatternColor(
            [
                ["default-button-bezel-rounded-highlighted-left.png", 12.0, 24.0],
                ["default-button-bezel-rounded-highlighted-center.png", 1.0, 24.0],
                ["default-button-bezel-rounded-highlighted-right.png", 12.0, 24.0]
            ],
            PatternIsHorizontal),

        defaultRoundedDisabledBezelColor = PatternColor(
            [
                ["default-button-bezel-rounded-disabled-left.png", 12.0, 24.0],
                ["default-button-bezel-rounded-disabled-center.png", 1.0, 24.0],
                ["default-button-bezel-rounded-disabled-right.png", 12.0, 24.0]
            ],
            PatternIsHorizontal),


        defaultTextColor = [CPColor colorWithCalibratedRed:13.0 / 255.0 green:51.0 / 255.0 blue:70.0 / 255.0 alpha:1.0],
        defaultDisabledTextColor = [CPColor colorWithCalibratedRed:13.0 / 255.0 green:51.0 / 255.0 blue:70.0 / 255.0 alpha:0.6];

    themedButtonValues =
        [
            [@"font",               [CPFont boldSystemFontOfSize:12.0], CPThemeStateBordered],
            [@"text-color",         [CPColor colorWithCalibratedWhite:79.0 / 255.0 alpha:1.0]],
            [@"text-shadow-color",  [CPColor colorWithCalibratedWhite:240.0 / 255.0 alpha:1.0], CPThemeStateBordered],
            [@"text-shadow-color",  [CPColor colorWithCalibratedWhite:240.0 / 255.0 alpha:1.0], CPThemeStateBordered | CPThemeStateDisabled],
            [@"text-shadow-offset", CGSizeMake(0.0, 1.0), CPThemeStateBordered],
            [@"line-break-mode",    CPLineBreakByTruncatingTail],
            [@"bezel-color",        bezelColor,                     CPThemeStateBordered],
            [@"bezel-color",        highlightedBezelColor,          CPThemeStateBordered | CPThemeStateHighlighted],
            [@"bezel-color",        disabledBezelColor,             CPThemeStateBordered | CPThemeStateDisabled],
            [@"bezel-color",        defaultBezelColor,              CPThemeStateBordered | CPThemeStateDefault],
            [@"bezel-color",        defaultHighlightedBezelColor,   CPThemeStateBordered | CPThemeStateHighlighted | CPThemeStateDefault],
            [@"bezel-color",        defaultDisabledBezelColor,      CPThemeStateBordered | CPThemeStateDefault | CPThemeStateDisabled],
            [@"content-inset",      CGInsetMake(0.0, 7.0, 0.0, 7.0), CPThemeStateBordered],

            [@"bezel-color",        roundedBezelColor,                      CPThemeStateBordered | CPButtonStateBezelStyleRounded],
            [@"bezel-color",        roundedHighlightedBezelColor,           CPThemeStateBordered | CPThemeStateHighlighted | CPButtonStateBezelStyleRounded],
            [@"bezel-color",        roundedDisabledBezelColor,              CPThemeStateBordered | CPThemeStateDisabled | CPButtonStateBezelStyleRounded],
            [@"bezel-color",        defaultRoundedBezelColor,               CPThemeStateBordered | CPThemeStateDefault | CPButtonStateBezelStyleRounded],
            [@"bezel-color",        defaultRoundedHighlightedBezelColor,    CPThemeStateBordered | CPThemeStateHighlighted | CPThemeStateDefault | CPButtonStateBezelStyleRounded],
            [@"bezel-color",        defaultRoundedDisabledBezelColor,       CPThemeStateBordered | CPThemeStateDefault | CPThemeStateDisabled | CPButtonStateBezelStyleRounded],
            [@"content-inset",      CGInsetMake(0.0, 10.0, 0.0, 10.0), CPThemeStateBordered | CPButtonStateBezelStyleRounded],

            [@"text-color",         [CPColor colorWithCalibratedWhite:0.6 alpha:1.0],   CPThemeStateDisabled],


            [@"text-color",         defaultTextColor,               CPThemeStateDefault],
            [@"text-color",         defaultDisabledTextColor,       CPThemeStateDefault | CPThemeStateDisabled],

            [@"min-size",           CGSizeMake(0.0, CPButtonDefaultHeight)],
            [@"max-size",           CGSizeMake(-1.0, CPButtonDefaultHeight)],

            [@"image-offset",       CPButtonImageOffset]
        ];

    [self registerThemeValues:themedButtonValues forView:button];

    return button;
}

+ (CPButton)themedStandardButton
{
    var button = [self button];

    [button setTitle:@"Cancel"];

    return button;
}

+ (CPButton)themedDefaultButton
{
    var button = [self button];

    [button setTitle:@"OK"];
    [button setThemeState:CPThemeStateDefault];

    return button;
}

+ (CPButton)themedRoundedButton
{
    var button = [self button];

    [button setTitle:@"Save"];
    [button setThemeState:CPButtonStateBezelStyleRounded];

    return button;
}

+ (CPPopUpButton)themedPopUpButton
{
    var button = [[CPPopUpButton alloc] initWithFrame:CGRectMake(0.0, 0.0, 100.0, 24.0) pullsDown:NO],
        color = PatternColor(
            [
                ["popup-bezel-left.png", 3.0, 24.0],
                ["popup-bezel-center.png", 1.0, 24.0],
                ["popup-bezel-right.png", 21.0, 24.0]
            ],
            PatternIsHorizontal),

        disabledColor = PatternColor(
            [
                ["popup-bezel-disabled-left.png", 3.0, 24.0],
                ["popup-bezel-disabled-center.png", 1.0, 24.0],
                ["popup-bezel-disabled-right.png", 21.0, 24.0]
            ],
            PatternIsHorizontal),

        themeValues =
        [
            [@"bezel-color",        color,          CPThemeStateBordered],
            [@"bezel-color",        disabledColor,  CPThemeStateBordered | CPThemeStateDisabled],

            [@"content-inset",      CGInsetMake(0, 21.0 + 5.0, 0, 5.0), CPThemeStateBordered],
            [@"font",               [CPFont boldSystemFontOfSize:12.0]],
            [@"text-color",         [CPColor colorWithCalibratedWhite:79.0 / 255.0 alpha:1.0]],
            [@"text-shadow-color",  [CPColor colorWithCalibratedWhite:240.0 / 255.0 alpha:1.0]],

            [@"text-color",         [CPColor colorWithCalibratedWhite:0.6 alpha:1.0],           CPThemeStateBordered | CPThemeStateDisabled],
            [@"text-shadow-color",  [CPColor colorWithCalibratedWhite:240.0 / 255.0 alpha:0.6], CPThemeStateBordered | CPThemeStateDisabled],

            [@"min-size",           CGSizeMake(32.0, 24.0)],
            [@"max-size",           CGSizeMake(-1.0, 24.0)]
        ];

    [self registerThemeValues:themeValues forView:button];

    [button setTitle:@"Pop Up"];
    [button addItemWithTitle:@"item"];

    return button;
}

+ (CPPopUpButton)themedPullDownMenu
{
    var button = [[CPPopUpButton alloc] initWithFrame:CGRectMake(0.0, 0.0, 100.0, 24.0) pullsDown:YES],
        color = PatternColor(
            [
                ["popup-bezel-left.png", 3.0, 24.0],
                ["popup-bezel-center.png", 1.0, 24.0],
                ["popup-bezel-right-pullsdown.png", 21.0, 24.0]
            ],
            PatternIsHorizontal),

        disabledColor = PatternColor(
            [
                ["popup-bezel-disabled-left.png", 3.0, 24.0],
                ["popup-bezel-disabled-center.png", 1.0, 24.0],
                ["popup-bezel-disabled-right-pullsdown.png", 21.0, 24.0]
            ],
            PatternIsHorizontal),

        themeValues =
        [
            [@"bezel-color",        color,          CPPopUpButtonStatePullsDown | CPThemeStateBordered],
            [@"bezel-color",        disabledColor,  CPPopUpButtonStatePullsDown | CPThemeStateBordered | CPThemeStateDisabled],

            [@"content-inset",      CGInsetMake(0, 27.0 + 5.0, 0, 5.0), CPThemeStateBordered],
            [@"font",               [CPFont boldSystemFontOfSize:12.0]],
            [@"text-color",         [CPColor colorWithCalibratedWhite:79.0 / 255.0 alpha:1.0]],
            [@"text-shadow-color",  [CPColor colorWithCalibratedWhite:240.0 / 255.0 alpha:1.0]],

            [@"text-color",         [CPColor colorWithCalibratedWhite:0.6 alpha:1.0],           CPThemeStateBordered | CPThemeStateDisabled],
            [@"text-shadow-color",  [CPColor colorWithCalibratedWhite:240.0 / 255.0 alpha:0.6], CPThemeStateBordered | CPThemeStateDisabled],

            [@"min-size",           CGSizeMake(32.0, 24.0)],
            [@"max-size",           CGSizeMake(-1.0, 24.0)]
        ];

    [self registerThemeValues:themeValues forView:button];

    [button setTitle:@"Pull Down"];
    [button addItemWithTitle:@"item"];

    return button;
}

+ (CPScrollView)themedScrollView
{
    var scrollView = [[CPScrollView alloc] initWithFrame:CGRectMake(0.0, 0.0, 200.0, 200.0)];

    var borderColor = [CPColor colorWithWhite:0.0 alpha:0.2],
        bottomCornerColor = PatternColor(@"scrollview-bottom-corner-color.png", 15.0, 15.0);

    var themedScrollViewValues =
        [
            [@"border-color", borderColor],
            [@"bottom-corner-color", bottomCornerColor]
        ];

    [self registerThemeValues:themedScrollViewValues forView:scrollView];

    [scrollView setAutohidesScrollers:YES];
    [scrollView setBorderType:CPLineBorder];

    return scrollView;
}

+ (CPScroller)makeVerticalScroller
{
    var scroller = [[CPScroller alloc] initWithFrame:CGRectMake(0.0, 0.0, 15.0, 170.0)];

    [scroller setFloatValue:0.1];
    [scroller setKnobProportion:0.5];

    return scroller;
}

+ (CPScroller)themedVerticalScroller
{
    var scroller = [self makeVerticalScroller],
        trackColor = PatternColor("scroller-vertical-track.png", 15.0, 1.0),
        disabledTrackColor = PatternColor("scroller-vertical-track-disabled.png", 15.0, 1.0),

        upArrowColor = PatternColor("scroller-up-arrow.png", 15.0, 24.0),
        highlightedUpArrowColor = PatternColor("scroller-up-arrow-highlighted.png", 15.0, 24.0),
        disabledUpArrowColor = PatternColor("scroller-up-arrow-disabled.png", 15.0, 24.0),

        downArrowColor = PatternColor("scroller-down-arrow.png", 15.0, 24.0),
        highlightedDownArrowColor = PatternColor("scroller-down-arrow-highlighted.png", 15.0, 24.0),
        disabledDownArrowColor = PatternColor("scroller-down-arrow-disabled.png", 15.0, 24.0),

        knobColor = PatternColor(
            [
                ["scroller-vertical-knob-top.png", 15.0, 10.0],
                ["scroller-vertical-knob-center.png", 15.0, 1.0],
                ["scroller-vertical-knob-bottom.png", 15.0, 10.0]
            ],
            PatternIsVertical),

        disabledKnobColor = PatternColor(
            [
                ["scroller-vertical-knob-disabled-top.png", 15.0, 10.0],
                ["scroller-vertical-knob-disabled-center.png", 15.0, 1.0],
                ["scroller-vertical-knob-disabled-bottom.png", 15.0, 10.0]
            ],
            PatternIsVertical);

    themedVerticalScrollerValues =
        [
            [@"minimum-knob-length",    21.0,                                   CPThemeStateVertical],
            [@"knob-inset",             CGInsetMake(0.0, 0.0, 0.0, 0.0),        CPThemeStateVertical],
            [@"track-inset",            CGInsetMake(-10.0, 0.0, -10.0, 0.0),    CPThemeStateVertical],

            [@"knob-color",             knobColor,                  CPThemeStateVertical],
            [@"knob-color",             disabledKnobColor,          CPThemeStateVertical | CPThemeStateDisabled],

            [@"knob-slot-color",        trackColor,                 CPThemeStateVertical],
            [@"knob-slot-color",        disabledTrackColor,         CPThemeStateVertical | CPThemeStateDisabled],

            [@"decrement-line-size",    CGSizeMake(15.0, 24.0),     CPThemeStateVertical],
            [@"decrement-line-color",   upArrowColor,               CPThemeStateVertical],
            [@"decrement-line-color",   highlightedUpArrowColor,    CPThemeStateVertical | CPThemeStateHighlighted],
            [@"decrement-line-color",   disabledUpArrowColor,       CPThemeStateVertical | CPThemeStateDisabled],

            [@"increment-line-size",    CGSizeMake(15.0, 24.0),     CPThemeStateVertical],
            [@"increment-line-color",   downArrowColor,             CPThemeStateVertical],
            [@"increment-line-color",   highlightedDownArrowColor,  CPThemeStateVertical | CPThemeStateHighlighted],
            [@"increment-line-color",   disabledDownArrowColor,     CPThemeStateVertical | CPThemeStateDisabled]
        ];

    [self registerThemeValues:themedVerticalScrollerValues forView:scroller];

    return scroller;
}

+ (CPScroller)makeHorizontalScroller
{
    var scroller = [[CPScroller alloc] initWithFrame:CGRectMake(0.0, 0.0, 170.0, 15.0)];

    [scroller setFloatValue:0.1];
    [scroller setKnobProportion:0.5];

    return scroller;
}

+ (CPScroller)themedHorizontalScroller
{
    var scroller = [self makeHorizontalScroller],
        trackColor = PatternColor("scroller-horizontal-track.png", 1.0, 15.0),
        disabledTrackColor = PatternColor("scroller-horizontal-track-disabled.png", 1.0, 15.0),

        leftArrowColor = PatternColor("scroller-left-arrow.png", 24.0, 15.0),
        highlightedLeftArrowColor = PatternColor("scroller-left-arrow-highlighted.png", 24.0, 15.0),
        disabledLeftArrowColor = PatternColor("scroller-left-arrow-disabled.png", 24.0, 15.0),

        rightArrowColor = PatternColor("scroller-right-arrow.png", 24.0, 15.0),
        highlightedRightArrowColor = PatternColor("scroller-right-arrow-highlighted.png", 24.0, 15.0),
        disabledRightArrowColor = PatternColor("scroller-right-arrow-disabled.png", 24.0, 15.0),

        knobColor = PatternColor(
            [
                ["scroller-horizontal-knob-left.png", 10.0, 15.0],
                ["scroller-horizontal-knob-center.png", 1.0, 15.0],
                ["scroller-horizontal-knob-right.png", 10.0, 15.0]
            ],
            PatternIsHorizontal),

        disabledKnobColor = PatternColor(
            [
                ["scroller-horizontal-knob-disabled-left.png", 10.0, 15.0],
                ["scroller-horizontal-knob-disabled-center.png", 1.0, 15.0],
                ["scroller-horizontal-knob-disabled-right.png", 10.0, 15.0]
            ],
            PatternIsHorizontal);

    themedHorizontalScrollerValues =
        [
            [@"minimum-knob-length",    21.0],
            [@"knob-inset",             CGInsetMake(0.0, 0.0, 0.0, 0.0)],
            [@"track-inset",            CGInsetMake(0.0, -10.0, 0.0, -11.0)],

            [@"knob-color",             knobColor],
            [@"knob-color",             disabledKnobColor,          CPThemeStateDisabled],

            [@"knob-slot-color",        trackColor],
            [@"knob-slot-color",        disabledTrackColor,         CPThemeStateDisabled],

            [@"decrement-line-size",    CGSizeMake(24.0, 15.0)],
            [@"decrement-line-color",   leftArrowColor],
            [@"decrement-line-color",   highlightedLeftArrowColor,  CPThemeStateHighlighted],
            [@"decrement-line-color",   disabledLeftArrowColor,     CPThemeStateDisabled],

            [@"increment-line-size",    CGSizeMake(24.0, 15.0)],
            [@"increment-line-color",   rightArrowColor],
            [@"increment-line-color",   highlightedRightArrowColor, CPThemeStateHighlighted],
            [@"increment-line-color",   disabledRightArrowColor,    CPThemeStateDisabled]
        ];

    [self registerThemeValues:themedHorizontalScrollerValues forView:scroller];

    return scroller;
}

+ (CPTextField)themedStandardTextField
{
    var textfield = [[CPTextField alloc] initWithFrame:CGRectMake(0.0, 0.0, 60.0, 29.0)],

        bezelColor = PatternColor(
            [
                ["textfield-bezel-square-0.png", 6.0, 6.0],
                ["textfield-bezel-square-1.png", 1.0, 6.0],
                ["textfield-bezel-square-2.png", 6.0, 6.0],
                ["textfield-bezel-square-3.png", 6.0, 1.0],
                ["textfield-bezel-square-4.png", 1.0, 1.0],
                ["textfield-bezel-square-5.png", 6.0, 1.0],
                ["textfield-bezel-square-6.png", 6.0, 6.0],
                ["textfield-bezel-square-7.png", 1.0, 6.0],
                ["textfield-bezel-square-8.png", 6.0, 6.0]
            ]),

        bezelFocusedColor = PatternColor(
            [
                ["textfield-bezel-square-focused-0.png", 6.0, 6.0],
                ["textfield-bezel-square-focused-1.png", 1.0, 6.0],
                ["textfield-bezel-square-focused-2.png", 6.0, 6.0],
                ["textfield-bezel-square-focused-3.png", 6.0, 1.0],
                ["textfield-bezel-square-focused-4.png", 1.0, 1.0],
                ["textfield-bezel-square-focused-5.png", 6.0, 1.0],
                ["textfield-bezel-square-focused-6.png", 6.0, 6.0],
                ["textfield-bezel-square-focused-7.png", 1.0, 6.0],
                ["textfield-bezel-square-focused-8.png", 6.0, 6.0]
            ]),

        bezelDisabledColor = PatternColor(
            [
                ["textfield-bezel-square-disabled-0.png", 6.0, 6.0],
                ["textfield-bezel-square-disabled-1.png", 1.0, 6.0],
                ["textfield-bezel-square-disabled-2.png", 6.0, 6.0],
                ["textfield-bezel-square-disabled-3.png", 6.0, 1.0],
                ["textfield-bezel-square-disabled-4.png", 1.0, 1.0],
                ["textfield-bezel-square-disabled-5.png", 6.0, 1.0],
                ["textfield-bezel-square-disabled-6.png", 6.0, 6.0],
                ["textfield-bezel-square-disabled-7.png", 1.0, 6.0],
                ["textfield-bezel-square-disabled-8.png", 6.0, 6.0]
            ]),

        textDisabledColor = [CPColor colorWithCalibratedWhite:0.60 alpha:1.0],
        placeholderColor = [CPColor colorWithCalibratedRed:189.0 / 255.0 green:199.0 / 255.0 blue:211.0 / 255.0 alpha:1.0];

    // Global for reuse by subclasses
    themedTextFieldValues =
    [
        [@"vertical-alignment", CPTopVerticalTextAlignment,         CPThemeStateBezeled],
        [@"bezel-color",        bezelColor,                         CPThemeStateBezeled],
        [@"bezel-color",        bezelFocusedColor,                  CPThemeStateBezeled | CPThemeStateEditing],
        [@"bezel-color",        bezelDisabledColor,                 CPThemeStateBezeled | CPThemeStateDisabled],
        [@"font",               [CPFont systemFontOfSize:12.0],     CPThemeStateBezeled],

<<<<<<< HEAD
        [@"content-inset",      CGInsetMake(7.0, 8.0, 6.0, 8.0),    CPThemeStateBezeled],
        [@"content-inset",      CGInsetMake(6.0, 7.0, 7.0, 8.0),    CPThemeStateBezeled | CPThemeStateEditing],
=======
        // no border
        [@"bezel-inset",        CGInsetMake(0.0, 0.0, 0.0, 0.0)],
        [@"content-inset",      CGInsetMake(0.0, 0.0, 0.0, 0.0)],

        // with border
>>>>>>> 75875f40
        [@"bezel-inset",        CGInsetMake(0.0, 0.0, 0.0, 0.0),    CPThemeStateBezeled],
        [@"bezel-inset",        CGInsetMake(0.0, 0.0, 0.0, 0.0),    CPThemeStateBezeled | CPThemeStateEditing],
        [@"border-inset",       CGInsetMake(3.0, 3.0, 3.0, 3.0),    CPThemeStateBezeled],
        [@"content-inset",      CGInsetMake(8.0, 8.0, 7.0, 8.0),    CPThemeStateBezeled],
        [@"content-inset",      CGInsetMake(8.0, 8.0, 7.0, 8.0),    CPThemeStateBezeled | CPThemeStateEditing],

        [@"text-color",         textDisabledColor,                  CPThemeStateBezeled | CPThemeStateDisabled],
        [@"text-color",         placeholderColor,                   CPTextFieldStatePlaceholder],

        [@"line-break-mode",    CPLineBreakByTruncatingTail,        CPThemeStateTableDataView],
        [@"vertical-alignment", CPCenterVerticalTextAlignment,      CPThemeStateTableDataView],
        [@"content-inset",      CGInsetMake(0.0, 0.0, 0.0, 4.0),    CPThemeStateTableDataView],

        [@"text-color",         [CPColor colorWithCalibratedWhite:51.0 / 255.0 alpha:1.0], CPThemeStateTableDataView],
        [@"text-color",         [CPColor whiteColor],                CPThemeStateTableDataView | CPThemeStateSelectedTableDataView],
        [@"font",               [CPFont boldSystemFontOfSize:12.0],  CPThemeStateTableDataView | CPThemeStateSelectedTableDataView],
        [@"text-color",         [CPColor blackColor],                CPThemeStateTableDataView | CPThemeStateEditing],
<<<<<<< HEAD
        [@"content-inset",      CGInsetMake(6.0, 5.0, 6.0, 5.0),     CPThemeStateTableDataView | CPThemeStateEditing],
=======
        [@"content-inset",      CGInsetMake(8.0, 8.0, 7.0, 4.0),     CPThemeStateTableDataView | CPThemeStateEditing],
>>>>>>> 75875f40
        [@"font",               [CPFont systemFontOfSize:12.0],      CPThemeStateTableDataView | CPThemeStateEditing],
        [@"bezel-inset",        CGInsetMake(-1.0, -1.0, -1.0, -1.0), CPThemeStateTableDataView | CPThemeStateEditing],

        [@"text-color",         [CPColor colorWithCalibratedWhite:125.0 / 255.0 alpha:1.0], CPThemeStateTableDataView | CPThemeStateGroupRow],
        [@"text-color",         [CPColor colorWithCalibratedWhite:1.0 alpha:1.0], CPThemeStateTableDataView | CPThemeStateGroupRow | CPThemeStateSelectedTableDataView],
        [@"text-shadow-color",  [CPColor whiteColor],                CPThemeStateTableDataView | CPThemeStateGroupRow],
        [@"text-shadow-offset",  CGSizeMake(0,1),                    CPThemeStateTableDataView | CPThemeStateGroupRow],
        [@"text-shadow-color",  [CPColor colorWithCalibratedWhite:0.0 alpha:0.6], CPThemeStateTableDataView | CPThemeStateGroupRow | CPThemeStateSelectedTableDataView],
        [@"font",               [CPFont boldSystemFontOfSize:12.0],  CPThemeStateTableDataView | CPThemeStateGroupRow]
    ];

    [self registerThemeValues:themedTextFieldValues forView:textfield];

    [textfield setBezeled:YES];

    [textfield setPlaceholderString:"placeholder"];
    [textfield setStringValue:""];
    [textfield setEditable:YES];

    return textfield;
}

+ (CPTextField)themedRoundedTextField
{
    var textfield = [[CPTextField alloc] initWithFrame:CGRectMake(0.0, 0.0, 60.0, 30.0)],
        bezelColor = PatternColor(
            [
                ["textfield-bezel-rounded-left.png", 15.0, 30.0],
                ["textfield-bezel-rounded-center.png", 1.0, 30.0],
                ["textfield-bezel-rounded-right.png", 15.0, 30.0]
            ],
            PatternIsHorizontal),

        bezelFocusedColor = PatternColor(
            [
                ["textfield-bezel-rounded-focused-left.png", 15.0, 30.0],
                ["textfield-bezel-rounded-focused-center.png", 1.0, 30.0],
                ["textfield-bezel-rounded-focused-right.png", 15.0, 30.0]
            ],
            PatternIsHorizontal),

        bezelDisabledColor = PatternColor(
            [
                ["textfield-bezel-rounded-disabled-left.png", 15.0, 30.0],
                ["textfield-bezel-rounded-disabled-center.png", 1.0, 30.0],
                ["textfield-bezel-rounded-disabled-right.png", 15.0, 30.0]
            ],
            PatternIsHorizontal),

        placeholderColor = [CPColor colorWithCalibratedRed:189.0 / 255.0 green:199.0 / 255.0 blue:211.0 / 255.0 alpha:1.0];

    // Global for reuse by subclasses
    themedRoundedTextFieldValues =
        [
            [@"bezel-color",    bezelColor,                         CPTextFieldStateRounded | CPThemeStateBezeled],
            [@"bezel-color",    bezelFocusedColor,                  CPTextFieldStateRounded | CPThemeStateBezeled | CPThemeStateEditing],
            [@"bezel-color",    bezelDisabledColor,                 CPTextFieldStateRounded | CPThemeStateBezeled | CPThemeStateDisabled],
            [@"font",           [CPFont systemFontOfSize:12.0]],

            [@"bezel-inset",    CGInsetMake(0.0, 0.0, 0.0, 0.0),    CPTextFieldStateRounded | CPThemeStateBezeled],
            [@"bezel-inset",    CGInsetMake(0.0, 0.0, 0.0, 0.0),    CPTextFieldStateRounded | CPThemeStateBezeled | CPThemeStateEditing],

            // There is one extra empty pixel at the bottom for size compatibility with an earlier version.
            [@"content-inset",  CGInsetMake(8.0, 15.0, 8.0, 15.0),  CPTextFieldStateRounded | CPThemeStateBezeled],
            [@"content-inset",  CGInsetMake(8.0, 15.0, 8.0, 15.0),  CPTextFieldStateRounded | CPThemeStateBezeled | CPThemeStateEditing],

            [@"text-color",     placeholderColor,       CPTextFieldStateRounded | CPTextFieldStatePlaceholder],

            [@"min-size",       CGSizeMake(0.0, 30.0),  CPTextFieldStateRounded | CPThemeStateBezeled],
            [@"max-size",       CGSizeMake(-1.0, 30.0), CPTextFieldStateRounded | CPThemeStateBezeled]
        ];

    [self registerThemeValues:themedRoundedTextFieldValues forView:textfield];

    [textfield setBezeled:YES];
    [textfield setBezelStyle:CPTextFieldRoundedBezel];

    [textfield setPlaceholderString:"placeholder"];
    [textfield setStringValue:""];
    [textfield setEditable:YES];

    return textfield;
}

+ (CPSearchField)themedSearchField
{
    var searchField = [[CPSearchField alloc] initWithFrame:CGRectMake(0.0, 0.0, 60.0, 30.0)];

    [self registerThemeValues:nil forView:searchField inherit:themedRoundedTextFieldValues];
    return searchField;
}

+ (CPTokenField)themedTokenField
{
    var tokenfield = [[CPTokenField alloc] initWithFrame:CGRectMake(0.0, 0.0, 60.0, 29.0)],

        overrides =
        [
            // Non-bezeled token field with tokens
            [@"content-inset", CGInsetMake(5.0, 8.0, 4.0, 8.0)],

            // Non-bezeled token field with no tokens
            [@"content-inset", CGInsetMake(7.0, 8.0, 6.0, 8.0), CPTextFieldStatePlaceholder],

            // Bezeled token field with tokens
            [@"content-inset", CGInsetMake(6.0, 8.0, 5.0, 8.0), CPThemeStateBezeled],

            // Bezeled token field with no tokens
            [@"content-inset", CGInsetMake(8.0, 8.0, 7.0, 8.0), CPThemeStateBezeled | CPTextFieldStatePlaceholder],
        ];

    [self registerThemeValues:overrides forView:tokenfield inherit:themedTextFieldValues];

    return tokenfield;
}

+ (_CPTokenFieldToken)themedTokenFieldToken
{
    var token = [[_CPTokenFieldToken alloc] initWithFrame:CGRectMake(0.0, 0.0, 60.0, 19.0)],

        bezelColor = PatternColor(
            [
                ["token-left.png", 11.0, 19.0],
                ["token-center.png", 1.0, 19.0],
                ["token-right.png", 11.0, 19.0]
            ],
            PatternIsHorizontal),

        bezelHighlightedColor = PatternColor(
            [
                ["token-highlighted-left.png", 11.0, 19.0],
                ["token-highlighted-center.png", 1.0, 19.0],
                ["token-highlighted-right.png", 11.0, 19.0]
            ],
            PatternIsHorizontal),

        textColor = [CPColor colorWithRed:41.0 / 255.0 green:51.0 / 255.0 blue:64.0 / 255.0 alpha:1.0],
        textHighlightedColor = [CPColor whiteColor],

        themeValues =
        [
            [@"bezel-color",    bezelColor,                         CPThemeStateBezeled],
            [@"bezel-color",    bezelHighlightedColor,              CPThemeStateBezeled | CPThemeStateHighlighted],

            [@"text-color",     textColor],
            [@"text-color",     textHighlightedColor,               CPThemeStateHighlighted],

            [@"bezel-inset",    CGInsetMake(0.0, 0.0, 0.0, 0.0),    CPThemeStateBezeled],
            [@"content-inset",  CGInsetMake(1.0, 23.0, 3.0, 15.0),  CPThemeStateBezeled],

            // Minimum height == maximum height since tokens are fixed height.
            [@"min-size",       CGSizeMake(0.0, 19.0)],
            [@"max-size",       CGSizeMake(-1.0, 19.0)],

            [@"vertical-alignment", CPCenterTextAlignment]
        ];

    [self registerThemeValues:themeValues forView:token];

    return token;
}

+ (_CPTokenFieldTokenCloseButton)themedTokenFieldTokenCloseButton
{
    var button = [[_CPTokenFieldTokenCloseButton alloc] initWithFrame:CGRectMake(0, 0, 9, 9)],

        bezelColor = PatternColor("token-close.png", 8.0, 8.0),
        bezelHighlightedColor = PatternColor("token-close-highlighted.png", 8.0, 8.0),

        themeValues =
        [
            [@"bezel-color",    bezelColor,                         CPThemeStateBordered],
            [@"bezel-color",    bezelHighlightedColor,              CPThemeStateBordered | CPThemeStateHighlighted],

            [@"min-size",       CGSizeMake(8.0, 8.0)],
            [@"max-size",       CGSizeMake(8.0, 8.0)],

            [@"bezel-inset",    CGInsetMake(0.0, 0.0, 0.0, 0.0),    CPThemeStateBordered],
            [@"bezel-inset",    CGInsetMake(0.0, 0.0, 0.0, 0.0),    CPThemeStateBordered | CPThemeStateHighlighted],

            [@"offset",         CGPointMake(17, 6),                 CPThemeStateBordered]
        ];

    [self registerThemeValues:themeValues forView:button];

    return button;
}

+ (CPComboBox)themedComboBox
{
    var combo = [[CPComboBox alloc] initWithFrame:CGRectMake(0.0, 0.0, 100.0, 29.0)],

        bezelColor = PatternColor(
            [
                ["combobox-bezel-left.png", 6.0, 29.0],
                ["combobox-bezel-center.png", 1.0, 29.0],
                ["combobox-bezel-right.png", 24.0, 29.0]
            ],
            PatternIsHorizontal),

        bezelFocusedColor = PatternColor(
            [
                ["combobox-bezel-focused-left.png", 6.0, 29.0],
                ["combobox-bezel-focused-center.png", 1.0, 29.0],
                ["combobox-bezel-focused-right.png", 24.0, 29.0]
            ],
            PatternIsHorizontal),

        bezelDisabledColor = PatternColor(
            [
                ["combobox-bezel-disabled-left.png", 6.0, 29.0],
                ["combobox-bezel-disabled-center.png", 1.0, 29.0],
                ["combobox-bezel-disabled-right.png", 24.0, 29.0]
            ],
            PatternIsHorizontal),

        bezelNoBorderColor = PatternColor(
            [
                ["combobox-bezel-no-border-left.png", 6.0, 29.0],
                ["combobox-bezel-no-border-center.png", 1.0, 29.0],
                ["combobox-bezel-no-border-right.png", 24.0, 29.0]
            ],
            PatternIsHorizontal),

        bezelNoBorderFocusedColor = PatternColor(
            [
                ["combobox-bezel-no-border-focused-left.png", 6.0, 29.0],
                ["combobox-bezel-no-border-focused-center.png", 1.0, 29.0],
                ["combobox-bezel-no-border-focused-right.png", 24.0, 29.0]
            ],
            PatternIsHorizontal),

        bezelNoBorderDisabledColor = PatternColor(
            [
                ["combobox-bezel-no-border-disabled-left.png", 6.0, 29.0],
                ["combobox-bezel-no-border-disabled-center.png", 1.0, 29.0],
                ["combobox-bezel-no-border-disabled-right.png", 24.0, 29.0]
            ],
            PatternIsHorizontal),

        overrides =
        [
            [@"bezel-color",        bezelColor,                     CPThemeStateBezeled | CPComboBoxStateButtonBordered],
            [@"bezel-color",        bezelFocusedColor,              CPThemeStateBezeled | CPComboBoxStateButtonBordered | CPThemeStateEditing],
            [@"bezel-color",        bezelDisabledColor,             CPThemeStateBezeled | CPComboBoxStateButtonBordered | CPThemeStateDisabled],

            [@"bezel-color",        bezelNoBorderColor,             CPThemeStateBezeled],
            [@"bezel-color",        bezelNoBorderFocusedColor,      CPThemeStateBezeled | CPThemeStateEditing],
            [@"bezel-color",        bezelNoBorderDisabledColor,     CPThemeStateBezeled | CPThemeStateDisabled],

            // The right border inset has to make room for the focus ring and popup button
            [@"content-inset",      CGInsetMake(8.0, 27.0, 7.0, 8.0),    CPThemeStateBezeled | CPComboBoxStateButtonBordered],
            [@"content-inset",      CGInsetMake(8.0, 24.0, 7.0, 8.0),    CPThemeStateBezeled],
            [@"content-inset",      CGInsetMake(8.0, 24.0, 7.0, 8.0),    CPThemeStateBezeled | CPThemeStateEditing],

            [@"popup-button-size",  CGSizeMake(21.0, 23.0), CPThemeStateBezeled | CPComboBoxStateButtonBordered],
            [@"popup-button-size",  CGSizeMake(17.0, 23.0), CPThemeStateBezeled],

            // Because combo box uses a three-part bezel, the height is fixed
            [@"min-size",           CGSizeMake(0, 29.0)],
            [@"max-size",           CGSizeMake(-1, 29.0)]
        ];

    [self registerThemeValues:overrides forView:combo inherit:themedTextFieldValues];

    return combo;
}

+ (CPRadioButton)themedRadioButton
{
    var button = [CPRadio radioWithTitle:@"Hello Friend!"],

        imageNormal = PatternImage("radio-image.png", 17.0, 17.0),
        imageSelected = PatternImage("radio-image-selected.png", 17.0, 17.0),
        imageSelectedHighlighted = PatternImage("radio-image-selected-highlighted.png", 17.0, 17.0),
        imageSelectedDisabled = PatternImage("radio-image-selected-disabled.png", 17.0, 17.0),
        imageDisabled = PatternImage("radio-image-disabled.png", 17.0, 17.0),
        imageHighlighted = PatternImage("radio-image-highlighted.png", 17.0, 17.0),

        themeValues =
        [
            [@"alignment",      CPLeftTextAlignment,                CPThemeStateNormal],
            [@"font",           [CPFont systemFontOfSize:12.0],     CPThemeStateNormal],
            [@"content-inset",  CGInsetMake(0.0, 0.0, 0.0, 0.0),    CPThemeStateNormal],

            [@"image",          imageNormal,                        CPThemeStateNormal],
            [@"image",          imageSelected,                      CPThemeStateSelected],
            [@"image",          imageSelectedHighlighted,           CPThemeStateSelected | CPThemeStateHighlighted],
            [@"image",          imageHighlighted,                   CPThemeStateHighlighted],
            [@"image",          imageDisabled,                      CPThemeStateDisabled],
            [@"image",          imageSelectedDisabled,              CPThemeStateSelected | CPThemeStateDisabled],
            [@"image-offset",   CPRadioImageOffset],

            [@"text-color",     [CPColor colorWithCalibratedWhite:79.0 / 255.0 alpha:1.0],  CPThemeStateDisabled],

            [@"min-size",       CGSizeMake(0.0, 17.0)],
            [@"max-size",       CGSizeMake(-1.0, -1.0)]
        ];

    [self registerThemeValues:themeValues forView:button];

    return button;
}

+ (CPCheckBox)themedCheckBoxButton
{
    var button = [CPCheckBox checkBoxWithTitle:@"Another Option"],

        imageNormal = PatternImage("check-box-image.png", 15.0, 16.0),
        imageSelected = PatternImage("check-box-image-selected.png", 15.0, 16.0),
        imageSelectedHighlighted = PatternImage("check-box-image-selected-highlighted.png", 15.0, 16.0),
        imageSelectedDisabled = PatternImage("check-box-image-selected-disabled.png", 15.0, 16.0),
        imageDisabled = PatternImage("check-box-image-disabled.png", 15.0, 16.0),
        imageHighlighted = PatternImage("check-box-image-highlighted.png", 15.0, 16.0),

        themeValues =
        [
            [@"alignment",      CPLeftTextAlignment,                CPThemeStateNormal],
            [@"font",           [CPFont systemFontOfSize:12.0],     CPThemeStateNormal],
            [@"content-inset",  CGInsetMake(0.0, 0.0, 0.0, 0.0),    CPThemeStateNormal],

            [@"image",          imageNormal,                        CPThemeStateNormal],
            [@"image",          imageSelected,                      CPThemeStateSelected],
            [@"image",          imageSelectedHighlighted,           CPThemeStateSelected | CPThemeStateHighlighted],
            [@"image",          imageHighlighted,                   CPThemeStateHighlighted],
            [@"image",          imageDisabled,                      CPThemeStateDisabled],
            [@"image",          imageSelectedDisabled,              CPThemeStateSelected | CPThemeStateDisabled],
            [@"image-offset",   CPCheckBoxImageOffset],

            [@"text-color",     [CPColor colorWithCalibratedWhite:79.0 / 255.0 alpha:1.0],  CPThemeStateDisabled],

            [@"min-size",       CGSizeMake(0.0, 17.0)],
            [@"max-size",       CGSizeMake(-1.0, -1.0)]
        ];

    [self registerThemeValues:themeValues forView:button];

    return button;
}

+ (CPCheckBox)themedMixedCheckBoxButton
{
    var button = [self themedCheckBoxButton];

    [button setAllowsMixedState:YES];
    [button setState:CPMixedState];

    var mixedHighlightedImage = PatternImage("check-box-image-mixed-highlighted.png", 15.0, 16.0),
        mixedDisabledImage = PatternImage("check-box-image-mixed-disabled.png", 15.0, 16.0),
        mixedImage = PatternImage("check-box-image-mixed.png", 15.0, 16.0),

        themeValues =
        [
            [@"image",          mixedImage,             CPButtonStateMixed],
            [@"image",          mixedHighlightedImage,  CPButtonStateMixed | CPThemeStateHighlighted],
            [@"image",          mixedDisabledImage,     CPButtonStateMixed | CPThemeStateDisabled],
            [@"image-offset",   CPCheckBoxImageOffset,  CPButtonStateMixed],
            [@"max-size",       CGSizeMake(-1.0, -1.0)]
        ];

    [self registerThemeValues:themeValues forView:button];

    return button;
}

+ (CPSegmentedControl)makeSegmentedControl
{
    var segmentedControl = [[CPSegmentedControl alloc] initWithFrame:CGRectMake(0.0, 0.0, 0.0, 24.0)];

    [segmentedControl setTrackingMode:CPSegmentSwitchTrackingSelectAny];
    [segmentedControl setSegmentCount:3];

    [segmentedControl setWidth:40.0 forSegment:0];
    [segmentedControl setLabel:@"foo" forSegment:0];
    [segmentedControl setTag:1 forSegment:0];

    [segmentedControl setWidth:60.0 forSegment:1];
    [segmentedControl setLabel:@"bar" forSegment:1];
    [segmentedControl setTag:2 forSegment:1];

    [segmentedControl setWidth:35.0 forSegment:2];
    [segmentedControl setLabel:@"1" forSegment:2];
    [segmentedControl setTag:3 forSegment:2];

    return segmentedControl;
};

+ (CPSegmentedControl)themedSegmentedControl
{
    var segmentedControl = [self makeSegmentedControl],

        centerBezelColor = PatternColor("segmented-control-bezel-center.png", 1.0, 24.0),
        dividerBezelColor = PatternColor("segmented-control-bezel-divider.png", 1.0, 24.0),
        centerHighlightedBezelColor = PatternColor("segmented-control-bezel-highlighted-center.png", 1.0, 24.0),
        dividerHighlightedBezelColor = PatternColor("segmented-control-bezel-highlighted-divider.png", 1.0, 24.0),
        leftHighlightedBezelColor = PatternColor("segmented-control-bezel-highlighted-left.png", 4.0, 24.0),
        rightHighlightedBezelColor = PatternColor("segmented-control-bezel-highlighted-right.png", 4.0, 24.0),
        inactiveCenterBezelColor = PatternColor("segmented-control-bezel-disabled-center.png", 1.0, 24.0),
        inactiveDividerBezelColor = PatternColor("segmented-control-bezel-disabled-divider.png", 1.0, 24.0),
        inactiveLeftBezelColor = PatternColor("segmented-control-bezel-disabled-left.png", 4.0, 24.0),
        inactiveRightBezelColor = PatternColor("segmented-control-bezel-disabled-right.png", 4.0, 24.0),
        inactiveHighlightedCenterBezelColor = PatternColor("segmented-control-bezel-highlighted-disabled-center.png", 1.0, 24.0),
        inactiveHighlightedDividerBezelColor = PatternColor("segmented-control-bezel-highlighted-disabled-divider.png", 1.0, 24.0),
        inactiveHighlightedLeftBezelColor = PatternColor("segmented-control-bezel-highlighted-disabled-left.png", 4.0, 24.0),
        inactiveHighlightedRightBezelColor = PatternColor("segmented-control-bezel-highlighted-disabled-right.png", 4.0, 24.0),
        leftBezelColor = PatternColor("segmented-control-bezel-left.png", 4.0, 24.0),
        rightBezelColor = PatternColor("segmented-control-bezel-right.png", 4.0, 24.0),
        pushedCenterBezelColor = PatternColor("segmented-control-bezel-pushed-center.png", 1.0, 24.0),
        pushedLeftBezelColor = PatternColor("segmented-control-bezel-pushed-left.png", 4.0, 24.0),
        pushedRightBezelColor = PatternColor("segmented-control-bezel-pushed-right.png", 4.0, 24.0),
        pushedHighlightedCenterBezelColor = PatternColor("segmented-control-bezel-pushed-highlighted-center.png", 1.0, 24.0),
        pushedHighlightedLeftBezelColor = PatternColor("segmented-control-bezel-pushed-highlighted-left.png", 4.0, 24.0),
        pushedHighlightedRightBezelColor = PatternColor("segmented-control-bezel-pushed-highlighted-right.png", 4.0, 24.0);

    themedSegmentedControlValues =
        [
            [@"center-segment-bezel-color",     centerBezelColor,                       CPThemeStateNormal],
            [@"center-segment-bezel-color",     inactiveCenterBezelColor,               CPThemeStateDisabled],
            [@"center-segment-bezel-color",     inactiveHighlightedCenterBezelColor,    CPThemeStateSelected | CPThemeStateDisabled],
            [@"center-segment-bezel-color",     centerHighlightedBezelColor,            CPThemeStateSelected],
            [@"center-segment-bezel-color",     pushedCenterBezelColor,                 CPThemeStateHighlighted],
            [@"center-segment-bezel-color",     pushedHighlightedCenterBezelColor,      CPThemeStateHighlighted | CPThemeStateSelected],

            [@"divider-bezel-color",            dividerBezelColor,                      CPThemeStateNormal],
            [@"divider-bezel-color",            inactiveDividerBezelColor,              CPThemeStateDisabled],
            [@"divider-bezel-color",            inactiveHighlightedDividerBezelColor,   CPThemeStateSelected | CPThemeStateDisabled],
            [@"divider-bezel-color",            dividerHighlightedBezelColor,           CPThemeStateSelected],

            [@"left-segment-bezel-color",       leftBezelColor,                         CPThemeStateNormal],
            [@"left-segment-bezel-color",       inactiveLeftBezelColor,                 CPThemeStateDisabled],
            [@"left-segment-bezel-color",       inactiveHighlightedLeftBezelColor,      CPThemeStateSelected | CPThemeStateDisabled],
            [@"left-segment-bezel-color",       leftHighlightedBezelColor,              CPThemeStateSelected],
            [@"left-segment-bezel-color",       pushedLeftBezelColor,                   CPThemeStateHighlighted],
            [@"left-segment-bezel-color",       pushedHighlightedLeftBezelColor,        CPThemeStateHighlighted | CPThemeStateSelected],

            [@"right-segment-bezel-color",      rightBezelColor,                        CPThemeStateNormal],
            [@"right-segment-bezel-color",      inactiveRightBezelColor,                CPThemeStateDisabled],
            [@"right-segment-bezel-color",      inactiveHighlightedRightBezelColor,     CPThemeStateSelected | CPThemeStateDisabled],
            [@"right-segment-bezel-color",      rightHighlightedBezelColor,             CPThemeStateSelected],
            [@"right-segment-bezel-color",      pushedRightBezelColor,                  CPThemeStateHighlighted],
            [@"right-segment-bezel-color",      pushedHighlightedRightBezelColor,       CPThemeStateHighlighted | CPThemeStateSelected],

            [@"content-inset",  CGInsetMake(0.0, 4.0, 0.0, 4.0), CPThemeStateNormal],
            [@"bezel-inset",    CGInsetMake(0.0, 0.0, 0.0, 0.0), CPThemeStateNormal],

            [@"font",               [CPFont boldSystemFontOfSize:12.0]],
            [@"text-color",         [CPColor colorWithCalibratedWhite:79.0 / 255.0 alpha:1.0]],
            [@"text-color",         [CPColor colorWithCalibratedWhite:0.6 alpha:1.0], CPThemeStateDisabled],
            [@"text-shadow-color",  [CPColor colorWithCalibratedWhite:240.0 / 255.0 alpha:1.0]],
            [@"text-shadow-color",  [CPColor colorWithCalibratedWhite:240.0 / 255.0 alpha:1.0], CPThemeStateDisabled],
            [@"text-shadow-offset", CGSizeMake(0.0, 1.0)],
            [@"line-break-mode",    CPLineBreakByTruncatingTail],

            [@"divider-thickness",  1.0],
            [@"default-height",     24.0]
        ];

    [self registerThemeValues:themedSegmentedControlValues forView:segmentedControl];

    return segmentedControl;
}

+ (CPSlider)makeHorizontalSlider
{
    return [[CPSlider alloc] initWithFrame:CGRectMake(0.0, 0.0, 50.0, 24.0)];
}

+ (CPSlider)themedHorizontalSlider
{
    var slider = [self makeHorizontalSlider],

        trackColor = PatternColor(
        [
            ["horizontal-track-left.png", 4.0, 5.0],
            ["horizontal-track-center.png", 1.0, 5.0],
            ["horizontal-track-right.png", 4.0, 5.0]
        ],
        PatternIsHorizontal),

        trackDisabledColor = PatternColor(
        [
            ["horizontal-track-disabled-left.png", 4.0, 5.0],
            ["horizontal-track-disabled-center.png", 1.0, 5.0],
            ["horizontal-track-disabled-right.png", 4.0, 5.0]
        ],
        PatternIsHorizontal),

        knobColor =             PatternColor("knob.png", 23.0, 24.0),
        knobHighlightedColor =  PatternColor("knob-highlighted.png", 23.0, 24.0),
        knobDisabledColor =     PatternColor("knob-disabled.png", 23.0, 24.0);

    themedHorizontalSliderValues =
    [
        [@"track-width", 5.0],
        [@"track-color", trackColor],
        [@"track-color", trackDisabledColor, CPThemeStateDisabled],

        [@"knob-size",  CGSizeMake(23.0, 24.0)],
        [@"knob-color", knobColor],
        [@"knob-color", knobHighlightedColor,   CPThemeStateHighlighted],
        [@"knob-color", knobDisabledColor,      CPThemeStateDisabled]
    ];

    [self registerThemeValues:themedHorizontalSliderValues forView:slider];

    return slider;
}

+ (CPSlider)makeVerticalSlider
{
    return [[CPSlider alloc] initWithFrame:CGRectMake(0.0, 0.0, 24.0, 50.0)];
}

+ (CPSlider)themedVerticalSlider
{
    var slider = [self makeVerticalSlider],

        trackColor = PatternColor(
        [
            ["vertical-track-top.png", 5.0, 6.0],
            ["vertical-track-center.png", 5.0, 1.0],
            ["vertical-track-bottom.png", 5.0, 4.0]
        ],
        PatternIsVertical),

        trackDisabledColor = PatternColor(
        [
            ["vertical-track-disabled-top.png", 5.0, 6.0],
            ["vertical-track-disabled-center.png", 5.0, 1.0],
            ["vertical-track-disabled-bottom.png", 5.0, 4.0]
        ],
        PatternIsVertical),

        knobColor =             PatternColor("knob.png", 23.0, 24.0),
        knobHighlightedColor =  PatternColor("knob-highlighted.png", 23.0, 24.0),
        knobDisabledColor =     PatternColor("knob-disabled.png", 23.0, 24.0);

    themedVerticalSliderValues =
    [
        [@"track-width", 5.0],
        [@"track-color", trackColor,            CPThemeStateVertical],
        [@"track-color", trackDisabledColor,    CPThemeStateVertical | CPThemeStateDisabled],

        [@"knob-size",  CGSizeMake(23.0, 24.0)],
        [@"knob-color", knobColor],
        [@"knob-color", knobHighlightedColor,   CPThemeStateHighlighted],
        [@"knob-color", knobDisabledColor,      CPThemeStateDisabled]
    ];

    [self registerThemeValues:themedVerticalSliderValues forView:slider];

    return slider;
}

+ (CPSlider)makeCircularSlider
{
    var slider = [[CPSlider alloc] initWithFrame:CGRectMake(0.0, 0.0, 34.0, 34.0)];

    [slider setSliderType:CPCircularSlider];

    return slider;
}

+ (CPSlider)themedCircularSlider
{
    var slider = [self makeCircularSlider],

        trackColor = PatternColor("slider-circular-bezel.png", 34.0, 34.0),
        trackDisabledColor = PatternColor("slider-circular-disabled-bezel.png", 34.0, 34.0),
        knobColor = PatternColor("slider-circular-knob.png", 5.0, 5.0),
        knobDisabledColor = PatternColor("slider-circular-disabled-knob.png", 5.0, 5.0),
        knobHighlightedColor = knobColor;

    themedCircularSliderValues =
    [
        [@"track-color", trackColor,            CPThemeStateCircular],
        [@"track-color", trackDisabledColor,    CPThemeStateCircular | CPThemeStateDisabled],

        [@"knob-size",  CGSizeMake(5.0, 5.0),   CPThemeStateCircular],
        [@"knob-color", knobColor,              CPThemeStateCircular],
        [@"knob-color", knobHighlightedColor,   CPThemeStateCircular | CPThemeStateHighlighted],
        [@"knob-color", knobDisabledColor,      CPThemeStateCircular | CPThemeStateDisabled]
    ];

    [self registerThemeValues:themedCircularSliderValues forView:slider];

    return slider;
}

+ (CPButtonBar)makeButtonBar
{
    var buttonBar = [[CPButtonBar alloc] initWithFrame:CGRectMake(0.0, 0.0, 147.0, 26.0)];

    [buttonBar setHasResizeControl:YES];

    var popup = [CPButtonBar actionPopupButton];
    [popup addItemWithTitle:"Item 1"];
    [popup addItemWithTitle:"Item 2"];

    [buttonBar setButtons:[[CPButtonBar plusButton], [CPButtonBar minusButton], popup]];

    return buttonBar;
}

+ (CPButtonBar)themedButtonBar
{
    var buttonBar = [self makeButtonBar],

        color = PatternColor("buttonbar-bezel.png", 1.0, 26.0),
        resizeColor = PatternColor("buttonbar-resize-control.png", 5.0, 10.0),
        buttonBezelColor = PatternColor(
            [
                ["buttonbar-button-bezel-left.png", 2.0, 25.0],
                ["buttonbar-button-bezel-center.png", 1.0, 25.0],
                ["buttonbar-button-bezel-right.png", 2.0, 25.0]
            ],
            PatternIsHorizontal),

        buttonBezelHighlightedColor = PatternColor(
            [
                ["buttonbar-button-bezel-highlighted-left.png", 2.0, 25.0],
                ["buttonbar-button-bezel-highlighted-center.png", 1.0, 25.0],
                ["buttonbar-button-bezel-highlighted-right.png", 2.0, 25.0]
            ],
            PatternIsHorizontal),

        buttonBezelDisabledColor = PatternColor(
            [
                ["buttonbar-button-bezel-disabled-left.png", 2.0, 25.0],
                ["buttonbar-button-bezel-disabled-center.png", 1.0, 25.0],
                ["buttonbar-button-bezel-disabled-right.png", 2.0, 25.0]
            ],
            PatternIsHorizontal);

    themedButtonBarValues =
    [
        [@"bezel-color", color],

        [@"resize-control-size",    CGSizeMake(5.0, 10.0)],
        [@"resize-control-inset",   CGInsetMake(9.0, 4.0, 7.0, 4.0)],
        [@"resize-control-color",   resizeColor],

        [@"button-bezel-color",     buttonBezelColor],
        [@"button-bezel-color",     buttonBezelHighlightedColor,    CPThemeStateHighlighted],
        [@"button-bezel-color",     buttonBezelDisabledColor,       CPThemeStateDisabled],
        [@"button-text-color",      [CPColor blackColor]]
    ];

    [self registerThemeValues:themedButtonBarValues forView:buttonBar];

    return buttonBar;
}

+ (_CPTableColumnHeaderView)makeColumnHeader
{
    var header = [[_CPTableColumnHeaderView alloc] initWithFrame:CGRectMake(0.0, 0.0, 100.0, 24.0)];

    [header setStringValue:@"Table Header"];

    return header;
}

+ (_CPTableColumnHeaderView)themedColumnHeader
{
    var header = [self makeColumnHeader],
        highlightedPressed = PatternColor("tableview-headerview-highlighted-pressed.png", 1.0, 23.0),
        highlighted        = PatternColor("tableview-headerview-highlighted.png", 1.0, 23.0),
        pressed            = PatternColor("tableview-headerview-pressed.png", 1.0, 23.0),
        normal             = PatternColor("tableview-headerview.png", 1.0, 23.0),

        themedColumnHeaderValues =
        [
            [@"background-color",   normal],

            [@"text-inset",         CGInsetMake(0, 5, 0, 5)],
            [@"text-color",         [CPColor colorWithCalibratedWhite:51.0 / 255.0 alpha:1.0]],
            [@"text-font",          [CPFont boldSystemFontOfSize:12.0]],
            [@"text-shadow-color",  [CPColor whiteColor]],
            [@"text-shadow-offset", CGSizeMake(0.0, 1.0)],
            [@"text-alignment",     CPLeftTextAlignment],

            [@"background-color",   pressed,            CPThemeStateHighlighted],
            [@"background-color",   highlighted,        CPThemeStateSelected],
            [@"background-color",   highlightedPressed, CPThemeStateHighlighted | CPThemeStateSelected]
        ];

    [self registerThemeValues:themedColumnHeaderValues forView:header];

    return header;
}

+ (CPTableHeaderView)themedTableHeaderRow
{
    var header = [[CPTableHeaderView alloc] initWithFrame:CGRectMake(0.0, 0.0, 100.0, 23.0)],
        normal = PatternColor("tableview-headerview.png", 1.0, 23.0),
        gridColor = [CPColor colorWithHexString:@"dce0e2"];

    [header setValue:normal forThemeAttribute:@"background-color"];
    [header setValue:gridColor forThemeAttribute:@"divider-color"];

    return header;
}

+ (_CPCornerView)themedCornerview
{
    var scrollerWidth = [CPScroller scrollerWidth],
        corner = [[_CPCornerView alloc] initWithFrame:CGRectMake(0.0, 0.0, scrollerWidth, 23.0)],
        normal = PatternColor("tableview-headerview.png", 1.0, 23.0),
        dividerColor = [CPColor colorWithHexString:@"dce0e2"];

    [corner setValue:normal forThemeAttribute:"background-color"];
    [corner setValue:dividerColor forThemeAttribute:"divider-color"];

    return corner;
}

+ (CPTableView)themedTableView
{
    // This is a bit more complicated than the rest because we actually set theme values for several different (table related) controls in this method

    var tableview = [[CPTableView alloc] initWithFrame:CGRectMake(0.0, 0.0, 150.0, 150.0)],

        sortImage = PatternImage("tableview-headerview-ascending.png", 9.0, 8.0),
        sortImageReversed = PatternImage("tableview-headerview-descending.png", 9.0, 8.0),
        alternatingRowColors = [[CPColor whiteColor], [CPColor colorWithRed:245.0 / 255.0 green:249.0 / 255.0 blue:252.0 / 255.0 alpha:1.0]],
        gridColor = [CPColor colorWithHexString:@"dce0e2"],
        selectionColor = [CPColor colorWithHexString:@"5f83b9"],
        sourceListSelectionColor = [CPDictionary dictionaryWithObjects: [CGGradientCreateWithColorComponents(CGColorSpaceCreateDeviceRGB(), [98.0 / 255.0, 143.0 / 210.0, 209.0 / 255.0, 1.0, 46.0 / 255.0, 88.0 / 176.0, 208.0 / 255.0,1.0], [0,1], 2),
                                                                          [CPColor colorWithCalibratedRed:81.0 / 255.0 green:127.0 / 255.0 blue:200.0 / 255.0 alpha:1.0],
                                                                          [CPColor colorWithCalibratedRed:34.0 / 255.0 green:63.0 / 255.0 blue:123.0 / 255.0 alpha:1.0]
                                                                        ]
                                                               forKeys: [CPSourceListGradient, CPSourceListTopLineColor, CPSourceListBottomLineColor]],

        themedTableViewValues =
        [
            [@"alternating-row-colors",     alternatingRowColors],
            [@"grid-color",                 gridColor],
            [@"highlighted-grid-color",     [CPColor whiteColor]],
            [@"selection-color",            selectionColor],
            [@"sourcelist-selection-color", sourceListSelectionColor],
            [@"sort-image",                 sortImage],
            [@"sort-image-reversed",        sortImageReversed]
        ];

    [self registerThemeValues:themedTableViewValues forView:tableview];

    return tableview;
}

+ (CPTextField)themedTableDataView
{
    var view = [self themedStandardTextField];

    [view setBezeled:NO];
    [view setEditable:NO];
    [view setThemeState:CPThemeStateTableDataView];

    return view;
}

+ (CPSplitView)themedSplitView
{
    var splitView = [[CPSplitView alloc] initWithFrame:CGRectMake(0.0, 0.0, 200.0, 200.0)],
        leftView = [[CPView alloc] initWithFrame:CGRectMake(0.0, 0.0, 75.0, 150.0)],
        rightView = [[CPView alloc] initWithFrame:CGRectMake(75.0, 0.0, 75.0, 150.0)];

    [splitView addSubview:leftView];
    [splitView addSubview:rightView];


    [splitView setIsPaneSplitter:YES];

    var themedSplitViewValues =
        [
            [@"divider-thickness", 1.0],
            [@"pane-divider-thickness", 10.0],
            [@"pane-divider-color", [CPColor colorWithRed:165.0 / 255.0 green:165.0 / 255.0 blue:165.0 / 255.0 alpha:1.0]]
        ];

    [self registerThemeValues:themedSplitViewValues forView:splitView];

    return splitView;
}

+ (CPAlert)themedAlert
{
    var alert = [CPAlert new],

        buttonOffset = 10.0,
        defaultElementsMargin = 3.0,
        errorIcon = PatternImage("alert-error.png", 53.0, 46.0),
        helpIcon = PatternImage("alert-help.png", 24.0, 24.0),
        helpIconPressed = PatternImage("alert-help-pressed.png", 24.0, 24.0),
        helpLeftOffset = 15,
        imageOffset = CGPointMake(15, 18),
        informationIcon = PatternImage("alert-info.png", 53.0, 46.0),
        informativeFont = [CPFont systemFontOfSize:12.0],
        inset = CGInsetMake(15, 15, 15, 80),
        messageFont = [CPFont boldSystemFontOfSize:13.0],
        size = CGSizeMake(400.0, 110.0),
        suppressionButtonXOffset = 2.0,
        suppressionButtonYOffset = 10.0,
        suppressionButtonFont = [CPFont systemFontOfSize:12.0],
        warningIcon = PatternImage("alert-warning.png", 53.0, 46.0);

    themedAlertValues =
    [
        [@"button-offset",                      buttonOffset],
        [@"content-inset",                      inset],
        [@"default-elements-margin",            defaultElementsMargin],
        [@"error-image",                        errorIcon],
        [@"help-image",                         helpIcon],
        [@"help-image-left-offset",             helpLeftOffset],
        [@"help-image-pressed",                 helpIconPressed],
        [@"image-offset",                       imageOffset],
        [@"information-image",                  informationIcon],
        [@"informative-text-alignment",         CPJustifiedTextAlignment],
        [@"informative-text-color",             [CPColor blackColor]],
        [@"informative-text-font",              informativeFont],
        [@"message-text-alignment",             CPJustifiedTextAlignment],
        [@"message-text-color",                 [CPColor blackColor]],
        [@"message-text-font",                  messageFont],
        [@"suppression-button-text-color",      [CPColor blackColor]],
        [@"suppression-button-text-font",       suppressionButtonFont],
        [@"size",                               size],
        [@"suppression-button-x-offset",        suppressionButtonXOffset],
        [@"suppression-button-y-offset",        suppressionButtonYOffset],
        [@"warning-image",                      warningIcon]
    ];

    [self registerThemeValues:themedAlertValues forView:alert];

    return alert;
}

+ (CPStepper)themedStepper
{
    var stepper = [CPStepper stepper],

        bezelUp = PatternColor(
            [
                ["stepper-bezel-big-up-left.png", 3.0, 13.0],
                ["stepper-bezel-big-up-center.png", 13.0, 13.0],
                ["stepper-bezel-big-up-right.png", 3.0, 13.0]
            ],
            PatternIsHorizontal),

        bezelDown = PatternColor(
            [
                ["stepper-bezel-big-down-left.png", 3.0, 12.0],
                ["stepper-bezel-big-down-center.png", 13.0, 12.0],
                ["stepper-bezel-big-down-right.png", 3.0, 12.0]
            ],
            PatternIsHorizontal),

        bezelUpDisabled = PatternColor(
            [
                ["stepper-bezel-big-disabled-up-left.png", 3.0, 13.0],
                ["stepper-bezel-big-disabled-up-center.png", 13.0, 13.0],
                ["stepper-bezel-big-disabled-up-right.png", 3.0, 13.0]
            ],
            PatternIsHorizontal),

        bezelDownDisabled = PatternColor(
            [
                ["stepper-bezel-big-disabled-down-left.png", 3.0, 12.0],
                ["stepper-bezel-big-disabled-down-center.png", 13.0, 12.0],
                ["stepper-bezel-big-disabled-down-right.png", 3.0, 12.0]
            ],
            PatternIsHorizontal),

        bezelUpHighlighted = PatternColor(
            [
                [@"stepper-bezel-big-highlighted-up-left.png", 3.0, 13.0],
                [@"stepper-bezel-big-highlighted-up-center.png", 13.0, 13.0],
                [@"stepper-bezel-big-highlighted-up-right.png", 3.0, 13.0]
            ],
            PatternIsHorizontal),

        bezelDownHighlighted = PatternColor(
            [
                [@"stepper-bezel-big-highlighted-down-left.png", 3.0, 12.0],
                [@"stepper-bezel-big-highlighted-down-center.png", 13.0, 12.0],
                [@"stepper-bezel-big-highlighted-down-right.png", 3.0, 12.0]
            ],
            PatternIsHorizontal),

        themeValues =
        [
            [@"bezel-color-up-button",      bezelUp,                        CPThemeStateBordered],
            [@"bezel-color-down-button",    bezelDown,                      CPThemeStateBordered],
            [@"bezel-color-up-button",      bezelUpDisabled,                CPThemeStateBordered | CPThemeStateDisabled],
            [@"bezel-color-down-button",    bezelDownDisabled,              CPThemeStateBordered | CPThemeStateDisabled],
            [@"bezel-color-up-button",      bezelUpHighlighted,             CPThemeStateBordered | CPThemeStateHighlighted],
            [@"bezel-color-down-button",    bezelDownHighlighted,           CPThemeStateBordered | CPThemeStateHighlighted],
            [@"min-size",                   CGSizeMake(19.0, 25.0)]
        ];

    [self registerThemeValues:themeValues forView:stepper];

    return stepper;
}

+ (CPRuleEditor)themedRuleEditor
{
    var ruleEditor = [[CPRuleEditor alloc] initWithFrame:CGRectMake(0, 0, 400, 300)];

    var backgroundColors = [[CPColor whiteColor], [CPColor colorWithRed:235/255 green:239/255 blue:252/255 alpha:1]],
        selectedActiveRowColor = [CPColor colorWithHexString:@"5f83b9"],
        selectedInactiveRowColor = [CPColor colorWithWhite:0.83 alpha:1],
        sliceTopBorderColor = [CPColor colorWithWhite:0.9 alpha:1],
        sliceBottomBorderColor = [CPColor colorWithWhite:0.729412 alpha:1],
        sliceLastBottomBorderColor = [CPColor colorWithWhite:0.6 alpha:1],
        addImage = PatternImage(@"rule-editor-add.png", 8.0, 8.0),
        removeImage = PatternImage(@"rule-editor-remove.png", 8.0, 8.0);

    var ruleEditorThemedValues =
    [
        [@"alternating-row-colors",         backgroundColors],
        [@"selected-color",                 selectedActiveRowColor, CPThemeStateNormal],
        [@"selected-color",                 selectedInactiveRowColor, CPThemeStateDisabled],
        [@"slice-top-border-color",         sliceTopBorderColor],
        [@"slice-bottom-border-color",      sliceBottomBorderColor],
        [@"slice-last-bottom-border-color", sliceLastBottomBorderColor],
        [@"font",                           [CPFont systemFontOfSize:10.0]],
        [@"add-image",                      addImage],
        [@"remove-image",                   removeImage]
    ];

    [self registerThemeValues:ruleEditorThemedValues forView:ruleEditor];

    return ruleEditor;
}

@end

@implementation AristoHUDThemeDescriptor : BKThemeDescriptor
{
}

+ (CPString)themeName
{
    return @"Aristo-HUD";
}

+ (CPArray)themeShowcaseExcludes
{
    return ["alert"];
}

+ (CPColor)defaultShowcaseBackgroundColor
{
    return [CPColor blackColor];
}

+ (CPArray)defaultThemeOverridesAddedTo:(CPArray)themeValues
{
    var overrides = [CPArray arrayWithObjects:
            [@"text-color",         [CPColor whiteColor]],
            [@"text-color",         [CPColor colorWithCalibratedWhite:1.0 alpha:0.6], CPThemeStateDisabled],
            [@"text-shadow-color",  [CPColor blackColor]],
            [@"text-shadow-color",  [CPColor blackColor], CPThemeStateDisabled],
            [@"text-shadow-offset", CGSizeMake(-1.0, -1.0)]
        ];

    if (themeValues)
        [overrides addObjectsFromArray:themeValues];

    return overrides;
}

+ (CPPopUpButton)themedSegmentedControl
{
    var segmentedControl = [AristoThemeDescriptor makeSegmentedControl];

    [self registerThemeValues:[self defaultThemeOverridesAddedTo:nil] forView:segmentedControl inherit:themedSegmentedControlValues];

    return segmentedControl;
}

+ (CPButton)button
{
    var button = [AristoThemeDescriptor makeButton];

    [self registerThemeValues:[self defaultThemeOverridesAddedTo:nil] forView:button inherit:themedButtonValues];

    return button;
}

+ (CPButton)themedStandardButton
{
    var button = [self button];

    [button setTitle:@"Cancel"];

    return button;
}

+ (CPButton)themedDefaultButton
{
    var button = [self button];

    [button setTitle:@"OK"];
    [button setThemeState:CPThemeStateDefault];

    return button;
}

+ (CPScroller)themedVerticalScroller
{
    var scroller = [AristoThemeDescriptor makeVerticalScroller],
        overrides =
        [
            [@"knob-color", nil, CPThemeStateVertical | CPThemeStateDisabled]
        ];

    [self registerThemeValues:[self defaultThemeOverridesAddedTo:overrides] forView:scroller inherit:themedVerticalScrollerValues];

    return scroller;
}

+ (CPScroller)themedHorizontalScroller
{
    var scroller = [AristoThemeDescriptor makeHorizontalScroller],
        overrides =
        [
            [@"knob-color", nil, CPThemeStateDisabled]
        ];

    [self registerThemeValues:[self defaultThemeOverridesAddedTo:overrides] forView:scroller inherit:themedHorizontalScrollerValues];

    return scroller;
}

+ (CPSlider)themedHorizontalSlider
{
    var slider = [AristoThemeDescriptor makeHorizontalSlider];

    [self registerThemeValues:[self defaultThemeOverridesAddedTo:nil] forView:slider inherit:themedHorizontalSliderValues];

    return slider;
}

+ (CPSlider)themedVerticalSlider
{
    var slider = [AristoThemeDescriptor makeVerticalSlider];

    [self registerThemeValues:[self defaultThemeOverridesAddedTo:nil] forView:slider inherit:themedVerticalSliderValues];

    return slider;
}

+ (CPSlider)themedCircularSlider
{
    var slider = [AristoThemeDescriptor makeCircularSlider];

    [self registerThemeValues:[self defaultThemeOverridesAddedTo:nil] forView:slider inherit:themedCircularSliderValues];

    return slider;
}

+ (CPAlert)themedAlert
{
    var alert = [CPAlert new],

        hudSpecificValues =
        [
            [@"message-text-color",             [CPColor whiteColor]],
            [@"informative-text-color",         [CPColor whiteColor]],
            [@"suppression-button-text-color",  [CPColor whiteColor]],
        ];

    [self registerThemeValues:hudSpecificValues forView:alert inherit:themedAlertValues];

    return alert;
}

@end<|MERGE_RESOLUTION|>--- conflicted
+++ resolved
@@ -811,16 +811,11 @@
         [@"bezel-color",        bezelDisabledColor,                 CPThemeStateBezeled | CPThemeStateDisabled],
         [@"font",               [CPFont systemFontOfSize:12.0],     CPThemeStateBezeled],
 
-<<<<<<< HEAD
-        [@"content-inset",      CGInsetMake(7.0, 8.0, 6.0, 8.0),    CPThemeStateBezeled],
-        [@"content-inset",      CGInsetMake(6.0, 7.0, 7.0, 8.0),    CPThemeStateBezeled | CPThemeStateEditing],
-=======
         // no border
         [@"bezel-inset",        CGInsetMake(0.0, 0.0, 0.0, 0.0)],
         [@"content-inset",      CGInsetMake(0.0, 0.0, 0.0, 0.0)],
 
         // with border
->>>>>>> 75875f40
         [@"bezel-inset",        CGInsetMake(0.0, 0.0, 0.0, 0.0),    CPThemeStateBezeled],
         [@"bezel-inset",        CGInsetMake(0.0, 0.0, 0.0, 0.0),    CPThemeStateBezeled | CPThemeStateEditing],
         [@"border-inset",       CGInsetMake(3.0, 3.0, 3.0, 3.0),    CPThemeStateBezeled],
@@ -838,11 +833,7 @@
         [@"text-color",         [CPColor whiteColor],                CPThemeStateTableDataView | CPThemeStateSelectedTableDataView],
         [@"font",               [CPFont boldSystemFontOfSize:12.0],  CPThemeStateTableDataView | CPThemeStateSelectedTableDataView],
         [@"text-color",         [CPColor blackColor],                CPThemeStateTableDataView | CPThemeStateEditing],
-<<<<<<< HEAD
-        [@"content-inset",      CGInsetMake(6.0, 5.0, 6.0, 5.0),     CPThemeStateTableDataView | CPThemeStateEditing],
-=======
         [@"content-inset",      CGInsetMake(8.0, 8.0, 7.0, 4.0),     CPThemeStateTableDataView | CPThemeStateEditing],
->>>>>>> 75875f40
         [@"font",               [CPFont systemFontOfSize:12.0],      CPThemeStateTableDataView | CPThemeStateEditing],
         [@"bezel-inset",        CGInsetMake(-1.0, -1.0, -1.0, -1.0), CPThemeStateTableDataView | CPThemeStateEditing],
 
