--- conflicted
+++ resolved
@@ -930,13 +930,8 @@
         [@"text-color",         [CPColor colorWithCalibratedWhite:51.0 / 255.0 alpha:1.0], CPThemeStateTableDataView],
         [@"text-color",         [CPColor whiteColor],                CPThemeStateTableDataView | CPThemeStateSelectedTableDataView],
         [@"font",               [CPFont boldSystemFontOfSize:12.0],  CPThemeStateTableDataView | CPThemeStateSelectedTableDataView],
-<<<<<<< HEAD
-        [@"text-color",         [CPColor blackColor],                CPThemeStateTableDataView | CPThemeStateEditable],
-        [@"content-inset",      CGInsetMake(7.0, 7.0, 5.0, 8.0),     CPThemeStateTableDataView | CPThemeStateEditing],
-=======
         [@"text-color",         [CPColor blackColor],                CPThemeStateTableDataView | CPThemeStateEditing],
         [@"content-inset",      CGInsetMake(8.0, 8.0, 7.0, 5.0),     CPThemeStateTableDataView | CPThemeStateEditing],
->>>>>>> 72cc494d
         [@"font",               [CPFont systemFontOfSize:12.0],      CPThemeStateTableDataView | CPThemeStateEditing],
         [@"bezel-inset",        CGInsetMake(-1.0, -1.0, -1.0, -1.0), CPThemeStateTableDataView | CPThemeStateEditing],
 
