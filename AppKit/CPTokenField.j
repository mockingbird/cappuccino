/*
 * CPTokenField.j
 * AppKit
 *
 * Created by Klaas Pieter Annema.
 * Copyright 2008, 280 North, Inc.
 *
 * This library is free software; you can redistribute it and/or
 * modify it under the terms of the GNU Lesser General Public
 * License as published by the Free Software Foundation; either
 * version 2.1 of the License, or (at your option) any later version.
 *
 * This library is distributed in the hope that it will be useful,
 * but WITHOUT ANY WARRANTY; without even the implied warranty of
 * MERCHANTABILITY or FITNESS FOR A PARTICULAR PURPOSE. See the GNU
 * Lesser General Public License for more details.
 *
 * You should have received a copy of the GNU Lesser General Public
 * License along with this library; if not, write to the Free Software
 * Foundation, Inc., 51 Franklin Street, Fifth Floor, Boston, MA 02110-1301 USA
 */

@import <Foundation/CPCharacterSet.j>
@import <Foundation/CPIndexSet.j>
@import <Foundation/CPTimer.j>

@import "CPButton.j"
@import "CPScrollView.j"
@import "CPTextField.j"
@import "CPTableView.j"
@import "CPWindow.j"
@import "_CPMenuWindow.j"


#if PLATFORM(DOM)

var CPTokenFieldDOMInputElement = nil,
    CPTokenFieldDOMPasswordInputElement = nil,
    CPTokenFieldDOMStandardInputElement = nil,
    CPTokenFieldInputOwner = nil,
    CPTokenFieldTextDidChangeValue = nil,
    CPTokenFieldInputResigning = NO,
    CPTokenFieldInputDidBlur = NO,
    CPTokenFieldInputIsActive = NO,
    CPTokenFieldCachedSelectStartFunction = nil,
    CPTokenFieldCachedDragFunction = nil,
    CPTokenFieldFocusInput = NO,

    CPTokenFieldBlurFunction = nil,
    CPTokenFieldKeyUpFunction = nil,
    CPTokenFieldKeyPressFunction = nil,
    CPTokenFieldKeyDownFunction = nil;

#endif

var CPThemeStateAutoCompleting          = @"CPThemeStateAutoCompleting",
    CPTokenFieldTableColumnIdentifier   = @"CPTokenFieldTableColumnIdentifier",

    CPScrollDestinationNone             = 0,
    CPScrollDestinationLeft             = 1,
    CPScrollDestinationRight            = 2;

@implementation CPTokenField : CPTextField
{
    CPScrollView        _tokenScrollView;
    int                 _shouldScrollTo;

    CPRange             _selectedRange;

    CPView              _autocompleteContainer;
    CPScrollView        _autocompleteScrollView;
    CPTableView         _autocompleteView;
    CPTimeInterval      _completionDelay;
    CPTimer             _showCompletionsTimer;

    CPArray             _cachedCompletions;

    CPCharacterSet      _tokenizingCharacterSet @accessors(property=tokenizingCharacterSet);

    CPEvent             _mouseDownEvent;

    BOOL                _preventResign;
    BOOL                _shouldNotifyTarget;
}

+ (CPCharacterSet)defaultTokenizingCharacterSet
{
    return [CPCharacterSet characterSetWithCharactersInString:@","];
}

+ (CPString)defaultThemeClass
{
    return "tokenfield";
}

- (id)initWithFrame:(CPRect)frame
{
    if (self = [super initWithFrame:frame])
    {
        _selectedRange = CPMakeRange(0, 0);

        _tokenScrollView = [[CPScrollView alloc] initWithFrame:CGRectMakeZero()];
        [_tokenScrollView setHasHorizontalScroller:NO];
        [_tokenScrollView setHasVerticalScroller:NO];
        [_tokenScrollView setAutoresizingMask:CPViewWidthSizable | CPViewHeightSizable];

        var contentView = [[CPView alloc] initWithFrame:CGRectMakeZero()];
        [contentView setAutoresizingMask:CPViewWidthSizable];
        [_tokenScrollView setDocumentView:contentView];

        [self addSubview:_tokenScrollView];

        _tokenIndex = 0;

        _cachedCompletions = [];
        _completionDelay = [CPTokenField defaultCompletionDelay];

        _tokenizingCharacterSet = [[self class] defaultTokenizingCharacterSet];

        _autocompleteContainer = [[CPView alloc] initWithFrame:CPRectMake(0.0, 0.0, frame.size.width, 92.0)];
        [_autocompleteContainer setBackgroundColor:[_CPMenuWindow backgroundColorForBackgroundStyle:_CPMenuWindowPopUpBackgroundStyle]];

        _autocompleteScrollView = [[CPScrollView alloc] initWithFrame:CPRectMake(1.0, 1.0, frame.size.width - 2.0, 90.0)];
        [_autocompleteScrollView setAutohidesScrollers:YES];
        [_autocompleteScrollView setHasHorizontalScroller:NO];
        [_autocompleteContainer addSubview:_autocompleteScrollView];

        _autocompleteView = [[CPTableView alloc] initWithFrame:CPRectMakeZero()];

        var tableColumn = [[CPTableColumn alloc] initWithIdentifier:CPTokenFieldTableColumnIdentifier];
        [tableColumn setResizingMask:CPTableColumnAutoresizingMask];
        [_autocompleteView addTableColumn:tableColumn];

        [_autocompleteView setDataSource:self];
        [_autocompleteView setDelegate:self];
        [_autocompleteView setAllowsMultipleSelection:NO];
        [_autocompleteView setHeaderView:nil];
        [_autocompleteView setCornerView:nil];
        [_autocompleteView setRowHeight:30.0];
        [_autocompleteView setGridStyleMask:CPTableViewSolidHorizontalGridLineMask];
        [_autocompleteView setBackgroundColor:[CPColor clearColor]];
        [_autocompleteView setGridColor:[CPColor colorWithRed:242.0 / 255.0 green:243.0 / 255.0 blue:245.0 / 255.0 alpha:1.0]];

        [_autocompleteScrollView setDocumentView:_autocompleteView];

        [self setBezeled:YES];

        [self setObjectValue:[]];
        [self setNeedsLayout];
    }

    return self;
}

// ===============
// = CONVENIENCE =
// ===============
- (void)_retrieveCompletions
{
    var indexOfSelectedItem = 0;

    _cachedCompletions = [self tokenField:self completionsForSubstring:[self _inputElement].value indexOfToken:_tokenIndex indexOfSelectedItem:indexOfSelectedItem];

    [_autocompleteView selectRowIndexes:[CPIndexSet indexSetWithIndex:indexOfSelectedItem] byExtendingSelection:NO];
    [_autocompleteView reloadData];
}

- (void)_autocompleteWithDOMEvent:(JSObject)DOMEvent
{
    if (!_cachedCompletions || ![self hasThemeState:CPThemeStateAutoCompleting])
        return;

    [self _hideCompletions];

    var token = _cachedCompletions[[_autocompleteView selectedRow]],
        shouldRemoveLastObject = token !== @"" && [self _inputElement].value !== @"";

    if (!token)
        token = [self _inputElement].value;

    // Make sure the user typed an actual token to prevent the previous token from being emptied
    // If the input area is empty, we want to fallback to the normal behaviour, resigning first responder or select the next or previous key view
    if (!token || token === @"")
    {
        if (DOMEvent && DOMEvent.keyCode === CPTabKeyCode)
        {
            if (!DOMEvent.shiftKey)
                [[self window] selectNextKeyView:self];
            else
                [[self window] selectPreviousKeyView:self];
        }
        else
            [[self window] makeFirstResponder:nil];
        return;
    }


    var objectValue = [self objectValue];

    // Remove the uncompleted token and add the token string.
    // Explicitely remove the last object because the array contains strings and removeObject uses isEqual to compare objects
    if (shouldRemoveLastObject)
        [objectValue removeObjectAtIndex:_selectedRange.location];

    [objectValue insertObject:token atIndex:_selectedRange.location];
    var location = _selectedRange.location;
    [self setObjectValue:objectValue];
    _selectedRange = CPMakeRange(location + 1, 0);

    [self _inputElement].value = @"";
    [self setNeedsLayout];

<<<<<<< HEAD
    [self _controlTextDidChange];
=======
    var binderClass = [[self class] _binderClassForBinding:CPValueBinding],
        theBinding = [binderClass getBinding:CPValueBinding forObject:self];

    if (theBinding)
        [theBinding reverseSetValueFor:@"objectValue"];
>>>>>>> 8faa17ad
}

- (void)_autocomplete
{
    [self _autocompleteWithDOMEvent:nil];
}

- (void)_selectToken:(_CPTokenFieldToken)token byExtendingSelection:(BOOL)extend
{
    var indexOfToken = [[self _tokens] indexOfObject:token];

    if (indexOfToken == CPNotFound)
    {
        if (!extend)
            _selectedRange = CPMakeRange([[self _tokens] count], 0);
    }
    else if (extend)
        _selectedRange = CPUnionRange(_selectedRange, CPMakeRange(indexOfToken, 1));
    else
        _selectedRange = CPMakeRange(indexOfToken, 1);

    [self setNeedsLayout];
}

- (void)_deselectToken:(_CPTokenFieldToken)token
{
    var indexOfToken = [[self _tokens] indexOfObject:token];

    if (CPLocationInRange(indexOfToken, _selectedRange))
        _selectedRange = CPMakeRange(MAX(indexOfToken, _selectedRange.location), MIN(_selectedRange.length, indexOfToken - _selectedRange.location));

    [self setNeedsLayout];
}

- (void)_deleteToken:(_CPTokenFieldToken)token
{
    var indexOfToken = [[self _tokens] indexOfObject:token],
        objectValue = [self objectValue];

    // If the token was selected, deselect it for selection preservation.
    [self _deselectToken:token];
    // Preserve selection.
    var selection = CPCopyRange(_selectedRange);
    [objectValue removeObjectAtIndex:indexOfToken];
    [self setObjectValue:objectValue];
    _selectedRange = selection;

    [self setNeedsLayout];
    [self _controlTextDidChange];
}

- (void)_controlTextDidChange
{
    var binderClass = [[self class] _binderClassForBinding:CPValueBinding],
        theBinding = [binderClass getBinding:CPValueBinding forObject:self];

    if (theBinding)
        [theBinding reverseSetValueFor:@"objectValue"];

    [self textDidChange:[CPNotification notificationWithName:CPControlTextDidChangeNotification object:self userInfo:nil]];

    _shouldNotifyTarget = YES;
}

- (void)_removeSelectedTokens:(id)sender
{
    var tokens = [self objectValue];

    for (var i = _selectedRange.length - 1; i >= 0; i--)
        [tokens removeObjectAtIndex:_selectedRange.location + i];

    var collapsedSelection = _selectedRange.location;
    [self setObjectValue:tokens];
    // setObjectValue moves the cursor to the end of the selection. We want it to stay
    // where the selected tokens were.
    _selectedRange = CPMakeRange(collapsedSelection, 0);

    [self _controlTextDidChange];
}

// =============
// = RESPONDER =
// =============

- (BOOL)becomeFirstResponder
{
    if (CPTokenFieldInputOwner && [CPTokenFieldInputOwner window] !== [self window])
        [[CPTokenFieldInputOwner window] makeFirstResponder:nil];

    [self setThemeState:CPThemeStateEditing];

    [self _updatePlaceholderState];

    [self setNeedsLayout];

#if PLATFORM(DOM)

    var string = [self stringValue],
        element = [self _inputElement];

    element.value = nil;
    element.style.color = [[self currentValueForThemeAttribute:@"text-color"] cssString];
    element.style.font = [[self currentValueForThemeAttribute:@"font"] cssString];
    element.style.zIndex = 1000;

    switch ([self alignment])
    {
        case CPCenterTextAlignment: element.style.textAlign = "center";
                                    break;
        case CPRightTextAlignment:  element.style.textAlign = "right";
                                    break;
        default:                    element.style.textAlign = "left";
    }

    var contentRect = [self contentRectForBounds:[self bounds]];

    element.style.top = CGRectGetMinY(contentRect) + "px";
    element.style.left = (CGRectGetMinX(contentRect) - 1) + "px"; // why -1?
    element.style.width = CGRectGetWidth(contentRect) + "px";
    element.style.height = CGRectGetHeight(contentRect) + "px";

    [_tokenScrollView documentView]._DOMElement.appendChild(element);

    window.setTimeout(function()
    {
        element.focus();
        CPTokenFieldInputOwner = self;
    }, 0.0);

    //post CPControlTextDidBeginEditingNotification
    [self textDidBeginEditing:[CPNotification notificationWithName:CPControlTextDidBeginEditingNotification object:self userInfo:nil]];

    [[[self window] platformWindow] _propagateCurrentDOMEvent:YES];

    CPTokenFieldInputIsActive = YES;

    if (document.attachEvent)
    {
        CPTokenFieldCachedSelectStartFunction = document.body.onselectstart;
        CPTokenFieldCachedDragFunction = document.body.ondrag;

        document.body.ondrag = function () {};
        document.body.onselectstart = function () {};
    }

#endif

    return YES;
}

- (BOOL)resignFirstResponder
{
    if (_preventResign)
        return NO;

    [self unsetThemeState:CPThemeStateEditing];

    [self _autocomplete];

#if PLATFORM(DOM)

    var element = [self _inputElement];

    CPTokenFieldInputResigning = YES;
    element.blur();

    if (!CPTokenFieldInputDidBlur)
        CPTokenFieldBlurFunction();

    CPTokenFieldInputDidBlur = NO;
    CPTokenFieldInputResigning = NO;

    if (element.parentNode == [_tokenScrollView documentView]._DOMElement)
        element.parentNode.removeChild(element);

    CPTokenFieldInputIsActive = NO;

    if (document.attachEvent)
    {
        CPTokenFieldCachedSelectStartFunction = nil;
        CPTokenFieldCachedDragFunction = nil;

        document.body.ondrag = CPTokenFieldCachedDragFunction
        document.body.onselectstart = CPTokenFieldCachedSelectStartFunction
    }

#endif

    [self _updatePlaceholderState];

    [self setNeedsLayout];

    if (_shouldNotifyTarget)
    {
        _shouldNotifyTarget = NO;
        [self textDidEndEditing:[CPNotification notificationWithName:CPControlTextDidEndEditingNotification object:self userInfo:nil]];

        if ([self sendsActionOnEndEditing])
            [self sendAction:[self action] to:[self target]];
    }

    return YES;
}

- (void)mouseDown:(CPEvent)anEvent
{
    _preventResign = YES;
    _mouseDownEvent = anEvent;

    [self _selectToken:nil byExtendingSelection:NO];

    [super mouseDown:anEvent];
}

- (void)mouseUp:(CPEvent)anEvent
{
    _preventResign = NO;
    _mouseDownEvent = nil;
}

- (void)mouseDownOnToken:(_CPTokenFieldToken)aToken withEvent:(CPEvent)anEvent
{
    _preventResign = YES;
    _mouseDownEvent = anEvent;
}

- (void)mouseUpOnToken:(_CPTokenFieldToken)aToken withEvent:(CPEvent)anEvent
{
    if (_mouseDownEvent && CGPointEqualToPoint([_mouseDownEvent locationInWindow], [anEvent locationInWindow]))
    {
        [self _selectToken:aToken byExtendingSelection:[anEvent modifierFlags] & CPShiftKeyMask];
        [[self window] makeFirstResponder:self];
        // Snap to the token if it's only half visible due to mouse wheel scrolling.
        _shouldScrollTo = aToken;
    }
    _preventResign = NO;
}

// ===========
// = CONTROL =
// ===========
- (CPArray)_tokens
{
    // We return super here because objectValue uses this method
    // If we called self we would loop infinitly
    return [super objectValue];
}

- (CPString)stringValue
{
    return [[self objectValue] componentsJoinedByString:@","];
}

- (id)objectValue
{
    var objectValue = [];
    for (var i = 0, count = [[self _tokens] count]; i < count; i++)
    {
        var token = [[self _tokens] objectAtIndex:i];

        if ([token isKindOfClass:[CPString class]])
            continue;

        [objectValue addObject:[token representedObject]];
    }

#if PLATFORM(DOM)

    if ([self _inputElement].value != @"")
        [objectValue insertObject:[self _inputElement].value atIndex:_selectedRange.location];

#endif

    return objectValue;
}

- (void)setObjectValue:(id)aValue
{
    if (aValue !== nil && ![aValue isKindOfClass:[CPArray class]])
    {
        [super setObjectValue:nil];
        return;
    }

    var superValue = [super objectValue];
    if (aValue === superValue || [aValue isEqualToArray:superValue])
        return;

    var contentView = [_tokenScrollView documentView];

    // Preserve as many existing tokens as possible to reduce redraw flickering.
    var oldTokens = [self _tokens],
        newTokens = [];

    if (aValue !== nil)
    {
        for (var i = 0, count = [aValue count]; i < count; i++)
        {
            // Do we have this token among the old ones?
            var tokenObject = aValue[i],
                tokenValue = [self tokenField:self displayStringForRepresentedObject:tokenObject],
                newToken = nil;

            for (var j = 0, oldCount = [oldTokens count]; j < oldCount; j++)
            {
                var oldToken = oldTokens[j];
                if ([oldToken representedObject] == tokenObject)
                {
                    // Yep. Reuse it.
                    [oldTokens removeObjectAtIndex:j];
                    newToken = oldToken;
                    break;
                }
            }

            if (newToken === nil)
            {
                newToken = [[_CPTokenFieldToken alloc] init];
                [newToken setTokenField:self];
                [newToken setRepresentedObject:tokenObject];
                [newToken setStringValue:tokenValue];
                [contentView addSubview:newToken];
            }

            newTokens.push(newToken);
        }
    }

    // Remove any now unused tokens.
    for (var j = 0, oldCount = [oldTokens count]; j < oldCount; j++)
        [oldTokens[j] removeFromSuperview];

    /*
    [CPTextField setObjectValue] will try to set the _inputElement.value to
    the new objectValue, if the _inputElement exists. This is wrong for us
    since our objectValue is an array of tokens, so we can't use
    [super setObjectValue:objectValue];

    Instead do what CPControl setObjectValue would.
    */
    _value = newTokens;

    // Reset the selection.
    [self _selectToken:nil byExtendingSelection:NO];

    [self _updatePlaceholderState];

    _shouldScrollTo = CPScrollDestinationRight;
    [self setNeedsLayout];
    [self setNeedsDisplay:YES];
}

- (void)sendAction:(SEL)anAction to:(id)anObject
{
    _shouldNotifyTarget = NO;
    [super sendAction:anAction to:anObject];
}

// Incredible hack to disable supers implementation
// so it cannot change our object value and break the tokenfield
- (void)_setStringValue:(id)aValue
{
}


// ========
// = VIEW =
// ========
- (void)viewDidMoveToWindow
{
    [[[self window] contentView] addSubview:_autocompleteContainer];
    _autocompleteContainer._DOMElement.style.zIndex = 1000; // Anything else doesn't seem to work
}

- (void)removeFromSuperview
{
    [_autocompleteContainer removeFromSuperview];
}

// =============
// = TEXTFIELD =
// =============
#if PLATFORM(DOM)
- (DOMElement)_inputElement
{
    if (!CPTokenFieldDOMInputElement)
    {
        CPTokenFieldDOMInputElement = document.createElement("input");
        CPTokenFieldDOMInputElement.style.position = "absolute";
        CPTokenFieldDOMInputElement.style.border = "0px";
        CPTokenFieldDOMInputElement.style.padding = "0px";
        CPTokenFieldDOMInputElement.style.margin = "0px";
        CPTokenFieldDOMInputElement.style.whiteSpace = "pre";
        CPTokenFieldDOMInputElement.style.background = "transparent";
        CPTokenFieldDOMInputElement.style.outline = "none";

        CPTokenFieldBlurFunction = function(anEvent)
        {
            if (CPTokenFieldInputOwner && [CPTokenFieldInputOwner._tokenScrollView documentView]._DOMElement != CPTokenFieldDOMInputElement.parentNode)
                return;

            if (CPTokenFieldInputOwner && CPTokenFieldInputOwner._preventResign)
                return false;

            if (!CPTokenFieldInputResigning && !CPTokenFieldFocusInput)
            {
                [[CPTokenFieldInputOwner window] makeFirstResponder:nil];
                return;
            }

            CPTokenFieldHandleBlur(anEvent, CPTokenFieldDOMInputElement);
            CPTokenFieldInputDidBlur = YES;

            return true;
        }

        CPTokenFieldKeyDownFunction = function(aDOMEvent)
        {
            aDOMEvent = aDOMEvent || window.event

            CPTokenFieldTextDidChangeValue = [CPTokenFieldInputOwner stringValue];

            // Update the selectedIndex if necesary
            var index = [[CPTokenFieldInputOwner autocompleteView] selectedRow];

            if (aDOMEvent.keyCode === CPUpArrowKeyCode)
                index -= 1;
            else if (aDOMEvent.keyCode === CPDownArrowKeyCode)
                index += 1;

            if (index > [[CPTokenFieldInputOwner autocompleteView] numberOfRows] - 1)
                index = [[CPTokenFieldInputOwner autocompleteView] numberOfRows] - 1;

            if (index < 0)
                index = 0;

            [[CPTokenFieldInputOwner autocompleteView] selectRowIndexes:[CPIndexSet indexSetWithIndex:index] byExtendingSelection:NO];

            var autocompleteView = [CPTokenFieldInputOwner autocompleteView],
                clipView = [[autocompleteView enclosingScrollView] contentView],
                rowRect = [autocompleteView rectOfRow:index],
                owner = CPTokenFieldInputOwner;

            if (rowRect && !CPRectContainsRect([clipView bounds], rowRect))
                [clipView scrollToPoint:[autocompleteView rectOfRow:index].origin];

            if (aDOMEvent.keyCode === CPReturnKeyCode || aDOMEvent.keyCode === CPTabKeyCode)
            {
                if (aDOMEvent.preventDefault)
                    aDOMEvent.preventDefault();
                if (aDOMEvent.stopPropagation)
                    aDOMEvent.stopPropagation();
                aDOMEvent.cancelBubble = true;

                // Only resign first responder if we weren't autocompleting
                if (![CPTokenFieldInputOwner hasThemeState:CPThemeStateAutoCompleting])
                {
                    if (aDOMEvent && aDOMEvent.keyCode === CPReturnKeyCode)
                    {
                        [owner sendAction:[owner action] to:[owner target]];
                        [[owner window] makeFirstResponder:nil];
                    }
                    else if (aDOMEvent && aDOMEvent.keyCode === CPTabKeyCode)
                    {
                        if (!aDOMEvent.shiftKey)
                            [[owner window] selectNextKeyView:owner];
                        else
                            [[owner window] selectPreviousKeyView:owner];
                    }
                }

                [owner _autocompleteWithDOMEvent:aDOMEvent];
                [owner setNeedsLayout];
            }
            else if (aDOMEvent.keyCode === CPEscapeKeyCode)
            {
                [CPTokenFieldInputOwner _hideCompletions];
            }
            else if (aDOMEvent.keyCode === CPUpArrowKeyCode || aDOMEvent.keyCode === CPDownArrowKeyCode)
            {
                if (aDOMEvent.preventDefault)
                    aDOMEvent.preventDefault();
                if (aDOMEvent.stopPropagation)
                    aDOMEvent.stopPropagation();
                aDOMEvent.cancelBubble = true;
            }
            else if (aDOMEvent.keyCode == CPLeftArrowKeyCode && owner._selectedRange.location > 0 && CPTokenFieldDOMInputElement.value == "")
            {
                // Move the cursor back one token if the input is empty and the left arrow key is pressed.
                if (!aDOMEvent.shiftKey)
                {
                    if (owner._selectedRange.length)
                        // Simply collapse the range.
                        owner._selectedRange.length = 0;
                    else
                        owner._selectedRange.location--;
                }
                else
                {
                    owner._selectedRange.location--;
                    // When shift is depressed, select the next token backwards.
                    owner._selectedRange.length++;
                }
                owner._shouldScrollTo = CPScrollDestinationLeft;
                [owner setNeedsLayout];
            }
            else if (aDOMEvent.keyCode == CPRightArrowKeyCode && owner._selectedRange.location < [[owner _tokens] count] && CPTokenFieldDOMInputElement.value == "")
            {
                if (!aDOMEvent.shiftKey)
                {
                    if (owner._selectedRange.length)
                    {
                        // Place the cursor at the end of the selection and collapse.
                        owner._selectedRange.location = CPMaxRange(owner._selectedRange);
                        owner._selectedRange.length = 0;
                    }
                    else
                    {
                        // Move the cursor forward one token if the input is empty and the right arrow key is pressed.
                        owner._selectedRange.location = MIN([[owner _tokens] count], owner._selectedRange.location + owner._selectedRange.length + 1);
                    }
                }
                else
                {
                    // Leave the selection location in place but include the next token to the right.
                    owner._selectedRange.length++;
                }
                owner._shouldScrollTo = CPScrollDestinationRight;
                [owner setNeedsLayout];
            }
            else if (aDOMEvent.keyCode === CPDeleteKeyCode)
            {
                // Highlight the previous token if backspace was pressed in an empty input element or re-show the completions view
                if (CPTokenFieldDOMInputElement.value == @"")
                {
                    [self _hideCompletions];

                    if (CPEmptyRange(CPTokenFieldInputOwner._selectedRange))
                    {
                        if (CPTokenFieldInputOwner._selectedRange.location > 0)
                        {
                            var tokens = [CPTokenFieldInputOwner _tokens],
                                tokenView = [tokens objectAtIndex:(CPTokenFieldInputOwner._selectedRange.location - 1)];
                            [CPTokenFieldInputOwner _selectToken:tokenView byExtendingSelection:NO];
                        }
                    }
                    else
                        [CPTokenFieldInputOwner _removeSelectedTokens:nil];
                }
                else
                    [CPTokenFieldInputOwner _delayedShowCompletions];
            }
            else if (aDOMEvent.keyCode === CPDeleteForwardKeyCode && CPTokenFieldDOMInputElement.value == @"")
            {
                // Delete forward if nothing is selected, else delete all selected.
                [self _hideCompletions];

                if (CPEmptyRange(CPTokenFieldInputOwner._selectedRange))
                {
                    var tokens = [CPTokenFieldInputOwner _tokens];
                    if (CPTokenFieldInputOwner._selectedRange.location < [tokens count])
                        [CPTokenFieldInputOwner _deleteToken:tokens[CPTokenFieldInputOwner._selectedRange.location]];
                }
                else
                    [CPTokenFieldInputOwner _removeSelectedTokens:nil];
            }

            return true;
        }

        CPTokenFieldKeyPressFunction = function(aDOMEvent)
        {
            aDOMEvent = aDOMEvent || window.event;

            var character = String.fromCharCode(aDOMEvent.keyCode || aDOMEvent.which),
                owner = CPTokenFieldInputOwner;

            if ([[owner tokenizingCharacterSet] characterIsMember:character])
            {
                if (aDOMEvent.preventDefault)
                    aDOMEvent.preventDefault();
                if (aDOMEvent.stopPropagation)
                    aDOMEvent.stopPropagation();
                aDOMEvent.cancelBubble = true;

                [owner _autocompleteWithDOMEvent:aDOMEvent];
                [owner setNeedsLayout];

                return true;
            }

            [CPTokenFieldInputOwner _delayedShowCompletions];
            // If there was a selection, collapse it now since we're typing in a new token.
            owner._selectedRange.length = 0;

            // Force immediate layout in case word wrapping is now necessary.
            [owner setNeedsLayout];
            [[CPRunLoop currentRunLoop] limitDateForMode:CPDefaultRunLoopMode];
        }

        CPTokenFieldKeyUpFunction = function()
        {
            if ([CPTokenFieldInputOwner stringValue] !== CPTokenFieldTextDidChangeValue)
            {
                CPTokenFieldTextDidChangeValue = [CPTokenFieldInputOwner stringValue];
                [CPTokenFieldInputOwner textDidChange:[CPNotification notificationWithName:CPControlTextDidChangeNotification object:CPTokenFieldInputOwner userInfo:nil]];
            }

            [self setNeedsLayout];

            [[CPRunLoop currentRunLoop] limitDateForMode:CPDefaultRunLoopMode];
        }

        CPTokenFieldHandleBlur = function(anEvent)
        {
            CPTokenFieldInputOwner = nil;

            [[CPRunLoop currentRunLoop] limitDateForMode:CPDefaultRunLoopMode];
        }

        if (document.attachEvent)
        {
            CPTokenFieldDOMInputElement.attachEvent("on" + CPDOMEventKeyUp, CPTokenFieldKeyUpFunction);
            CPTokenFieldDOMInputElement.attachEvent("on" + CPDOMEventKeyDown, CPTokenFieldKeyDownFunction);
            CPTokenFieldDOMInputElement.attachEvent("on" + CPDOMEventKeyPress, CPTokenFieldKeyPressFunction);
        }
        else
        {
            CPTokenFieldDOMInputElement.addEventListener(CPDOMEventKeyUp, CPTokenFieldKeyUpFunction, NO);
            CPTokenFieldDOMInputElement.addEventListener(CPDOMEventKeyDown, CPTokenFieldKeyDownFunction, NO);
            CPTokenFieldDOMInputElement.addEventListener(CPDOMEventKeyPress, CPTokenFieldKeyPressFunction, NO);
        }

        //FIXME make this not onblur
        CPTokenFieldDOMInputElement.onblur = CPTokenFieldBlurFunction;

        CPTokenFieldDOMStandardInputElement = CPTokenFieldDOMInputElement;
    }

    if (CPFeatureIsCompatible(CPInputTypeCanBeChangedFeature))
    {
        if ([CPTokenFieldInputOwner isSecure])
            CPTokenFieldDOMInputElement.type = "password";
        else
            CPTokenFieldDOMInputElement.type = "text";

        return CPTokenFieldDOMInputElement;
    }

    return CPTokenFieldDOMInputElement;
}
#endif

// - (void)setTokenStyle: (NSTokenStyle) style;
// - (NSTokenStyle)tokenStyle;
//

// ====================
// = COMPLETION DELAY =
// ====================
- (void)setCompletionDelay:(CPTimeInterval)delay
{
    _completionDelay = delay;
}

- (NSTimeInterval)completionDelay
{
    return _completionDelay;
}

+ (NSTimeInterval)defaultCompletionDelay
{
    return 0.5;
}

// ===========================
// = SHOW / HIDE COMPLETIONS =
// ===========================
- (void)_showCompletions:(CPTimer)timer
{
    [self _retrieveCompletions]
    [self setThemeState:CPThemeStateAutoCompleting];

    [self setNeedsLayout];
}

- (void)_delayedShowCompletions
{
    _showCompletionsTimer = [CPTimer scheduledTimerWithTimeInterval:[self completionDelay] target:self
                                                           selector:@selector(_showCompletions:) userInfo:nil repeats:NO];
}

- (void)_cancelShowCompletions
{
    if ([_showCompletionsTimer isValid])
        [_showCompletionsTimer invalidate];
}

- (void)_hideCompletions
{
    [self _cancelShowCompletions];

    [self unsetThemeState:CPThemeStateAutoCompleting];
    [self setNeedsLayout];
}

// ==========
// = LAYOUT =
// ==========
- (void)layoutSubviews
{
    [super layoutSubviews];

    [_tokenScrollView setFrame:[self rectForEphemeralSubviewNamed:"content-view"]];

    var textFieldContentView = [self layoutEphemeralSubviewNamed:@"content-view"
                                                      positioned:CPWindowAbove
                                 relativeToEphemeralSubviewNamed:@"bezel-view"];

    if (textFieldContentView)
        [textFieldContentView setHidden:[self stringValue] !== @""];

    var frame = [self frame],
        contentView = [_tokenScrollView documentView],
        tokens = [self _tokens];

    // Correctly size the tableview
    // FIXME Horizontal scrolling will not work because we are not actually looking at the content to set the width for the table column
    [[_autocompleteView tableColumnWithIdentifier:CPTokenFieldTableColumnIdentifier] setWidth:[[_autocompleteScrollView contentView] frame].size.width];

    if ([self hasThemeState:CPThemeStateAutoCompleting] && [_cachedCompletions count])
    {
        // Manually sizeToFit because CPTableView's sizeToFit doesn't work properly
        [_autocompleteContainer setHidden:NO];
        var frameOrigin = [self convertPoint:[self bounds].origin toView:[_autocompleteContainer superview]];
        [_autocompleteContainer setFrameOrigin:CPPointMake(frameOrigin.x, frameOrigin.y + frame.size.height)];
        [_autocompleteContainer setFrameSize:CPSizeMake(CPRectGetWidth([self bounds]), 92.0)];
        [_autocompleteScrollView setFrameSize:CPSizeMake([_autocompleteContainer frame].size.width - 2.0, 90.0)];
    }
    else
        [_autocompleteContainer setHidden:YES];

    // Hack to make sure we are handling an array
    if (![tokens isKindOfClass:[CPArray class]])
        return;

    // Move each token into the right position.
    var contentRect = CGRectMakeCopy([contentView bounds]),
        contentOrigin = contentRect.origin,
        contentSize = contentRect.size,
        offset = CPPointMake(contentOrigin.x, contentOrigin.y),
        spaceBetweenTokens = CPSizeMake(2.0, 2.0),
        isEditing = [[self window] firstResponder] == self,
        tokenToken = [_CPTokenFieldToken new];

    // Get the height of a typical token, or a token token if you will.
    [tokenToken sizeToFit];

    var tokenHeight = CGRectGetHeight([tokenToken bounds]);

    var fitAndFrame = function(width, height)
    {
        var r = CGRectMake(0, 0, width, height);

        if (offset.x + width >= contentSize.width && offset.x > contentOrigin.x)
        {
            offset.x = contentOrigin.x;
            offset.y += height + spaceBetweenTokens.height;
        }

        r.origin.x = offset.x;
        r.origin.y = offset.y;

        // Make sure the frame fits.
        if (CGRectGetHeight([contentView bounds]) < offset.y + height)
            [contentView setFrame:CGRectMake(0, 0, CGRectGetWidth([_tokenScrollView bounds]), offset.y + height)];

        offset.x += width + spaceBetweenTokens.width;

        return r;
    }

    var placeEditor = function(useRemainingWidth)
    {
        var element = [self _inputElement],
            textWidth = 1;

        if (_selectedRange.length === 0)
        {
            // XXX The "X" here is used to estimate the space needed to fit the next character
            // without clipping. Since different fonts might have different sizes of "X" this
            // solution is not ideal, but it works.
            textWidth = [(element.value || @"") + "X" sizeWithFont:[self font]].width;
            if (useRemainingWidth)
                textWidth = MAX(contentSize.width - offset.x - 1, textWidth);
        }

        var inputFrame = fitAndFrame(textWidth, tokenHeight);

        element.style.left = inputFrame.origin.x + "px";
        element.style.top = inputFrame.origin.y + "px";
        element.style.width = inputFrame.size.width + "px";
        element.style.height = inputFrame.size.height + "px";

        // When editing, always scroll to the cursor.
        if (_selectedRange.length == 0)
            [[_tokenScrollView documentView] scrollRectToVisible:inputFrame];
    }

    for (var i = 0, count = [tokens count]; i < count; i++)
    {
        if (isEditing && i == CPMaxRange(_selectedRange))
            placeEditor(false);

        var tokenView = [tokens objectAtIndex:i];

        // Make sure we are only changing completed tokens
        if ([tokenView isKindOfClass:[CPString class]])
            continue;

        [tokenView setHighlighted:CPLocationInRange(i, _selectedRange)];
        [tokenView sizeToFit];

        var size = [contentView bounds].size,
            tokenViewSize = [tokenView bounds].size,
            tokenFrame = fitAndFrame(tokenViewSize.width, tokenViewSize.height);

        [tokenView setFrame:tokenFrame];
    }

    if (isEditing && CPMaxRange(_selectedRange) >= [tokens count])
        placeEditor(true);

    // Hide the editor if there are selected tokens, but still keep it active
    // so we can continue using our standard keyboard handling events.
    if (isEditing && _selectedRange.length)
    {
        [self _inputElement].style.left = "-10000px";
        [self _inputElement].focus();
    }

    // Trim off any excess height downwards.
    if (CGRectGetHeight([contentView bounds]) > offset.y + tokenHeight)
        [contentView setFrame:CGRectMake(0, 0, CGRectGetWidth([_tokenScrollView bounds]), offset.y + tokenHeight)];

    if (_shouldScrollTo !== CPScrollDestinationNone)
    {
        // Only carry out the scroll if the cursor isn't visible.
        if (!(isEditing && _selectedRange.length == 0))
        {

            var scrollToToken = _shouldScrollTo;
            if (scrollToToken === CPScrollDestinationLeft)
                scrollToToken = tokens[_selectedRange.location]
            else if (scrollToToken === CPScrollDestinationRight)
                scrollToToken = tokens[MAX(0, CPMaxRange(_selectedRange) - 1)];
            [self _scrollTokenViewToVisible:scrollToToken];
        }
        _shouldScrollTo = CPScrollDestinationNone;
    }
}

- (BOOL)_scrollTokenViewToVisible:(_CPTokenFieldToken)aToken
{
    if (!aToken)
        return;

    return [[_tokenScrollView documentView] scrollRectToVisible:[aToken frame]];
}

// ======================
// = TABLEVIEW DATSOURCE / DELEGATE =
// ======================
- (int)numberOfRowsInTableView:(CPTableView)tableView
{
    return [_cachedCompletions count];
}

- (void)tableView:(CPTableView)tableView objectValueForTableColumn:(CPTableColumn)tableColumn row:(int)row
{
    return [self tokenField:self displayStringForRepresentedObject:[_cachedCompletions objectAtIndex:row]];
}

- (void)tableViewSelectionDidChange:(CPNotification)notification
{
    // make sure a mouse click in the tableview doesn't steal first responder state
    window.setTimeout(function()
    {
        [[self window] makeFirstResponder:self];
    }, 2.0);
}

// =============
// = ACCESSORS =
// =============
- (CPTableView)autocompleteView
{
    return _autocompleteView;
}

@end

@implementation CPTokenField (CPTokenFieldDelegate)

// // Each element in the array should be an NSString or an array of NSStrings.
// // substring is the partial string that is being completed.  tokenIndex is the index of the token being completed.
// // selectedIndex allows you to return by reference an index specifying which of the completions should be selected initially.
// // The default behavior is not to have any completions.
- (CPArray)tokenField:(CPTokenField)tokenField completionsForSubstring:(CPString)substring indexOfToken:(int)tokenIndex indexOfSelectedItem:(int)selectedIndex
{
    if ([[self delegate] respondsToSelector:@selector(tokenField:completionsForSubstring:indexOfToken:indexOfSelectedItem:)])
    {
        return [[self delegate] tokenField:tokenField completionsForSubstring:substring indexOfToken:_tokenIndex indexOfSelectedItem:selectedIndex];
    }

    return [];
}

// // Alows the delegate to provide a string to be displayed as a proxy for the given represented object.
// // If you return nil or do not implement this method, then representedObject is displayed as the string.
- (CPString)tokenField:(CPTokenField)tokenField displayStringForRepresentedObject:(id)representedObject
{
    if ([[self delegate] respondsToSelector:@selector(tokenField:displayStringForRepresentedObject:)])
    {
        var stringForRepresentedObject = [[self delegate] tokenField:tokenField displayStringForRepresentedObject:representedObject];
        if (stringForRepresentedObject !== nil)
        {
            return stringForRepresentedObject;
        }
    }

    return representedObject;
}

//
// // return an array of represented objects you want to add.
// // If you want to reject the add, return an empty array.
// // returning nil will cause an error.
// - (NSArray *)tokenField:(NSTokenField *)tokenField shouldAddObjects:(NSArray *)tokens atIndex:(NSUInteger)index;
//
// // If you return nil or don't implement these delegate methods, we will assume
// // editing string = display string = represented object
// - (NSString *)tokenField:(NSTokenField *)tokenField editingStringForRepresentedObject:(id)representedObject;
// - (id)tokenField:(NSTokenField *)tokenField representedObjectForEditingString: (NSString *)editingString;
//
// // We put the string on the pasteboard before calling this delegate method.
// // By default, we write the NSStringPboardType as well as an array of NSStrings.
// - (BOOL)tokenField:(NSTokenField *)tokenField writeRepresentedObjects:(NSArray *)objects toPasteboard:(NSPasteboard *)pboard;
//
// // Return an array of represented objects to add to the token field.
// - (NSArray *)tokenField:(NSTokenField *)tokenField readFromPasteboard:(NSPasteboard *)pboard;
//
// // By default the tokens have no menu.
// - (NSMenu *)tokenField:(NSTokenField *)tokenField menuForRepresentedObject:(id)representedObject;
// - (BOOL)tokenField:(NSTokenField *)tokenField hasMenuForRepresentedObject:(id)representedObject;
//
// // This method allows you to change the style for individual tokens as well as have mixed text and tokens.
// - (NSTokenStyle)tokenField:(NSTokenField *)tokenField styleForRepresentedObject:(id)representedObject;

@end

@implementation _CPTokenFieldToken : CPTextField
{
    _CPTokenFieldTokenCloseButton   _deleteButton;
    CPTokenField                    _tokenField;
    id                              _representedObject;
}

+ (CPString)defaultThemeClass
{
    return "tokenfield-token";
}

- (id)initWithFrame:(CPRect)frame
{
    if (self = [super initWithFrame:frame])
    {
        _deleteButton = [[_CPTokenFieldTokenCloseButton alloc] initWithFrame:CPRectMakeZero()];
        [self addSubview:_deleteButton];

        [self setEditable:NO];
        [self setHighlighted:NO];
        [self setBezeled:YES];
    }

    return self;
}

- (CPTokenField)tokenField
{
    return _tokenField;
}

- (void)setTokenField:(CPTokenField)tokenField
{
    _tokenField = tokenField;
}

- (id)representedObject
{
    return _representedObject;
}

- (void)setRepresentedObject:(id)representedObject
{
    _representedObject = representedObject;
}

- (CGSize)_minimumFrameSize
{
    var size = CGSizeMakeZero(),
        minSize = [self currentValueForThemeAttribute:@"min-size"],
        contentInset = [self currentValueForThemeAttribute:@"content-inset"];

    // Tokens are fixed height, so we could as well have used max-size here.
    size.height = minSize.height;
    size.width = MAX(minSize.width, [([self stringValue] || @" ") sizeWithFont:[self font]].width + contentInset.left + contentInset.right);

    return size;
}

- (void)layoutSubviews
{
    [super layoutSubviews];

    var bezelView = [self layoutEphemeralSubviewNamed:@"bezel-view"
                                           positioned:CPWindowBelow
                      relativeToEphemeralSubviewNamed:@"content-view"];

    if (bezelView)
    {
        [_deleteButton setTarget:self];
        [_deleteButton setAction:@selector(_delete:)];

        var frame = [bezelView frame],
            buttonOffset = [_deleteButton currentValueForThemeAttribute:@"offset"],
            buttonSize = [_deleteButton currentValueForThemeAttribute:@"min-size"];

        [_deleteButton setFrame:CPRectMake(CPRectGetMaxX(frame) - buttonOffset.x, CPRectGetMinY(frame) + buttonOffset.y, buttonSize.width, buttonSize.height)];
    }
}

- (void)mouseDown:(CPEvent)anEvent
{
    [_tokenField mouseDownOnToken:self withEvent:anEvent];
}

- (void)mouseUp:(CPEvent)anEvent
{
    [_tokenField mouseUpOnToken:self withEvent:anEvent];
}

- (void)_delete:(id)sender
{
    [_tokenField _deleteToken:self];
}

@end

/*
    Theming hook.
*/
@implementation _CPTokenFieldTokenCloseButton : CPButton
{
}

+ (id)themeAttributes
{
    var attributes = [CPButton themeAttributes];

    [attributes setObject:CGPointMake(15, 5) forKey:@"offset"];

    return attributes;
}

+ (CPString)defaultThemeClass
{
    return "tokenfield-token-close-button";
}

@end<|MERGE_RESOLUTION|>--- conflicted
+++ resolved
@@ -210,15 +210,7 @@
     [self _inputElement].value = @"";
     [self setNeedsLayout];
 
-<<<<<<< HEAD
     [self _controlTextDidChange];
-=======
-    var binderClass = [[self class] _binderClassForBinding:CPValueBinding],
-        theBinding = [binderClass getBinding:CPValueBinding forObject:self];
-
-    if (theBinding)
-        [theBinding reverseSetValueFor:@"objectValue"];
->>>>>>> 8faa17ad
 }
 
 - (void)_autocomplete
