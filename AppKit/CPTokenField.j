--- conflicted
+++ resolved
@@ -320,10 +320,8 @@
     // As long as we are the first responder we need to monitor the key status of our window.
     [self _setObserveWindowKeyNotifications:YES];
 
-<<<<<<< HEAD
     [self scrollRectToVisible:[self bounds]];
 
-=======
     if ([[self window] isKeyWindow])
         [self _becomeFirstKeyResponder];
 
@@ -332,7 +330,6 @@
 
 - (void)_becomeFirstKeyResponder
 {
->>>>>>> 71b93a2b
     [self setThemeState:CPThemeStateEditing];
 
     [self _updatePlaceholderState];
