--- conflicted
+++ resolved
@@ -181,11 +181,7 @@
         [_cancelButton setFrame:[self cancelButtonRectForBounds:[self bounds]]];
         [_cancelButton setAutoresizingMask:CPViewMinXMargin];
         [_cancelButton setTarget:self];
-<<<<<<< HEAD
-        [_cancelButton setAction:@selector(_searchFieldCancel:)];
-=======
         [_cancelButton setAction:@selector(cancelOperation:)];   
->>>>>>> a302fdfb
         [self _updateCancelButtonVisibility];
         [self addSubview:_cancelButton];
     }
@@ -681,11 +677,7 @@
     [_partialStringTimer invalidate];
 }
 
-<<<<<<< HEAD
-- (void)_searchFieldCancel:(id)sender
-=======
 - (void)cancelOperation:(id)sender
->>>>>>> a302fdfb
 {
     [self setObjectValue:@""];
     [self _sendPartialString];
