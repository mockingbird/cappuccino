--- conflicted
+++ resolved
@@ -20,20 +20,12 @@
  * Foundation, Inc., 51 Franklin Street, Fifth Floor, Boston, MA 02110-1301 USA
  */
 
-<<<<<<< HEAD
-@import <AppKit/CPButton.j>
-@import <AppKit/CPGeometry.j>
-@import <AppKit/CPKeyValueBinding.j>
-@import <AppKit/CPMenu.j>
-@import <AppKit/CPMenuItem.j>
-=======
 @import <Foundation/CPGeometry.j>
 
 @import "CPButton.j"
+@import "CPKeyValueBinding.j"
 @import "CPMenu.j"
 @import "CPMenuItem.j"
-
->>>>>>> 8d1a5ac6
 
 var VISIBLE_MARGIN = 7.0;
 
