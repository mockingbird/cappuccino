--- conflicted
+++ resolved
@@ -776,70 +776,6 @@
 @end
 
 @implementation CPPopUpButton (BindingSupport)
-<<<<<<< HEAD
-/*
-- (void)_setItemValues:(CPArray)values forKey:(CPString)key
-{
-    var i,
-        count = [values count];
-    
-    if (count != [self numberOfItems])
-    {
-        [self removeAllItems];
-        var count2 = count;
-        while (count2--)
-            [self addItemWithTitle:@""];
-    }
-    
-    if (!key)
-        return;
-    
-    while (count--)
-        [[self itemAtIndex:count] setValue:[values objectAtIndex:count] forKey:key];
-}
-*/
-- (CPUInteger)selectedIndex
-{
-    return [self indexOfSelectedItem];
-}
-
-- (void)setSelectedIndex:(CPUInteger)aValue
-{
-    [self selectItemAtIndex:aValue];
-}
-
-- (CPString)selectedValue
-{
-    return [self titleOfSelectedItem];
-}
-
-- (void)setSelectedValue:(CPString)aValue
-{
-    [self selectItemWithTitle:aValue];
-}
-
-- (id)selectedObject
-{
-    return [[self selectedItem] representedObject];
-}
-
-- (void)setSelectedObject:(id)aValue
-{
-    [self selectItemAtIndex:[self indexOfItemWithRepresentedObject:aValue]];
-}
-
-- (CPInteger)selectedTag
-{
-    return [[self selectedItem] tag];
-}
-
-- (void)setSelectedTag:(CPInteger)aValue
-{
-    [self selectItemWithTag:aValue];
-}
-
-- (CPArray)contentValues
-=======
 
 + (Class)_binderClassForBinding:(CPString)aBinding
 {
@@ -853,16 +789,11 @@
 }
 
 - (CPArray)_contentValues
->>>>>>> c865644e
 {
     return [self valueForKeyPath:@"itemArray.title"];
 }
 
-<<<<<<< HEAD
-- (void)setContentValues:(CPArray)aValue
-=======
 - (void)_setContentValues:(CPArray)aValue
->>>>>>> c865644e
 {
     var count = [aValue count];
 
@@ -880,20 +811,12 @@
     [self synchronizeTitleAndSelectedItem];
 }
 
-<<<<<<< HEAD
-- (CPArray)content
-=======
 - (CPArray)_content
->>>>>>> c865644e
 {
     return [self valueForKeyPath:@"itemArray.representedObject"];
 }
 
-<<<<<<< HEAD
-- (void)setContent:(CPArray)aValue
-=======
 - (void)_setContent:(CPArray)aValue
->>>>>>> c865644e
 {
     var count = [aValue count];
 
@@ -915,21 +838,13 @@
 
     if (![self infoForBinding:CPContentValuesBinding])
     {
-<<<<<<< HEAD
-        var descriptions = [aValue valueForKey:@"description"];
-        for (var i = 0; i < count; i++)
-            [[self itemAtIndex:i] setTitle:[descriptions objectAtIndex:i]];
-=======
         for (var i = 0; i < count; i++)
             [[self itemAtIndex:i] setTitle:[[aValue objectAtIndex:i] description]];
->>>>>>> c865644e
     }
 }
 
 @end
 
-<<<<<<< HEAD
-=======
 var binderForObject = {},
     selectionBindings = [CPSelectedIndexBinding, CPSelectedObjectBinding, CPSelectedTagBinding, CPSelectedValueBinding];
 
@@ -993,7 +908,6 @@
 
 @end
 
->>>>>>> c865644e
 var DEPRECATED_CPPopUpButtonMenuKey             = @"CPPopUpButtonMenuKey",
     DEPRECATED_CPPopUpButtonSelectedIndexKey    = @"CPPopUpButtonSelectedIndexKey";
 
