--- conflicted
+++ resolved
@@ -20,3423 +20,7 @@
  * Foundation, Inc., 51 Franklin Street, Fifth Floor, Boston, MA 02110-1301 USA
  */
 
-<<<<<<< HEAD
-@import <Foundation/CPCountedSet.j>
-@import <Foundation/CPNotificationCenter.j>
-@import <Foundation/CPUndoManager.j>
-
-@import "CGGeometry.j"
-@import "CPAnimation.j"
-@import "CPPlatformWindow.j"
-@import "CPResponder.j"
-@import "CPScreen.j"
-
-
-/*
-    Borderless window mask option.
-    @global
-    @class CPWindow
-*/
-CPBorderlessWindowMask          = 0;
-/*
-    Titled window mask option.
-    @global
-    @class CPWindow
-*/
-CPTitledWindowMask              = 1 << 0;
-/*
-    Closeable window mask option.
-    @global
-    @class CPWindow
-*/
-CPClosableWindowMask            = 1 << 1;
-/*
-    Miniaturizabe window mask option.
-    @global
-    @class CPWindow
-*/
-CPMiniaturizableWindowMask      = 1 << 2;
-/*
-    Resizable window mask option.
-    @global
-    @class CPWindow
-*/
-CPResizableWindowMask           = 1 << 3;
-/*
-    Textured window mask option.
-    @global
-    @class CPWindow
-*/
-CPTexturedBackgroundWindowMask  = 1 << 8;
-/*
-    @global
-    @class CPWindow
-*/
-CPBorderlessBridgeWindowMask    = 1 << 20;
-/*
-    @global
-    @class CPWindow
-*/
-CPHUDBackgroundWindowMask       = 1 << 21;
-
-/*!
-    @global
-    @class CPWindow
-*/
-_CPModalWindowMask              = 1 << 22;
-
-CPWindowNotSizable              = 0;
-CPWindowMinXMargin              = 1;
-CPWindowWidthSizable            = 2;
-CPWindowMaxXMargin              = 4;
-CPWindowMinYMargin              = 8;
-CPWindowHeightSizable           = 16;
-CPWindowMaxYMargin              = 32;
-
-CPBackgroundWindowLevel         = -1;
-/*
-    Default level for windows
-    @group CPWindowLevel
-    @global
-*/
-CPNormalWindowLevel             = 0;
-/*
-    Floating palette type window
-    @group CPWindowLevel
-    @global
-*/
-CPFloatingWindowLevel           = 3;
-/*
-    Submenu type window
-    @group CPWindowLevel
-    @global
-*/
-CPSubmenuWindowLevel            = 3;
-/*
-    For a torn-off menu
-    @group CPWindowLevel
-    @global
-*/
-CPTornOffMenuWindowLevel        = 3;
-/*
-    For the application's main menu
-    @group CPWindowLevel
-    @global
-*/
-CPMainMenuWindowLevel           = 24;
-/*
-    Status window level
-    @group CPWindowLevel
-    @global
-*/
-CPStatusWindowLevel             = 25;
-/*
-    Level for a modal panel
-    @group CPWindowLevel
-    @global
-*/
-CPModalPanelWindowLevel         = 8;
-/*
-    Level for a pop up menu
-    @group CPWindowLevel
-    @global
-*/
-CPPopUpMenuWindowLevel          = 101;
-/*
-    Level for a window being dragged
-    @group CPWindowLevel
-    @global
-*/
-CPDraggingWindowLevel           = 500;
-/*
-    Level for the screens saver
-    @group CPWindowLevel
-    @global
-*/
-CPScreenSaverWindowLevel        = 1000;
-
-/*
-    The receiver is removed from the screen list and hidden.
-    @global
-    @class CPWindowOrderingMode
-*/
-CPWindowOut                     = 0;
-/*
-    The receiver is placed directly in front of the window specified.
-    @global
-    @class CPWindowOrderingMode
-*/
-CPWindowAbove                   = 1;
-/*
-    The receiver is placed directly behind the window specified.
-    @global
-    @class CPWindowOrderingMode
-*/
-CPWindowBelow                   = 2;
-
-CPWindowWillCloseNotification                   = @"CPWindowWillCloseNotification";
-CPWindowDidBecomeMainNotification               = @"CPWindowDidBecomeMainNotification";
-CPWindowDidResignMainNotification               = @"CPWindowDidResignMainNotification";
-CPWindowDidBecomeKeyNotification                = @"CPWindowDidBecomeKeyNotification";
-CPWindowDidResignKeyNotification                = @"CPWindowDidResignKeyNotification";
-CPWindowDidResizeNotification                   = @"CPWindowDidResizeNotification";
-CPWindowDidMoveNotification                     = @"CPWindowDidMoveNotification";
-CPWindowWillBeginSheetNotification              = @"CPWindowWillBeginSheetNotification";
-CPWindowDidEndSheetNotification                 = @"CPWindowDidEndSheetNotification";
-CPWindowDidMiniaturizeNotification              = @"CPWindowDidMiniaturizeNotification";
-CPWindowWillMiniaturizeNotification             = @"CPWindowWillMiniaturizeNotification";
-CPWindowDidDeminiaturizeNotification            = @"CPWindowDidDeminiaturizeNotification";
-
-_CPWindowDidChangeFirstResponderNotification    = @"_CPWindowDidChangeFirstResponderNotification";
-
-CPWindowShadowStyleStandard = 0;
-CPWindowShadowStyleMenu     = 1;
-CPWindowShadowStylePanel    = 2;
-
-CPWindowResizeStyleModern = 0;
-CPWindowResizeStyleLegacy = 1;
-CPWindowResizeStyle = CPWindowResizeStyleModern;
-CPWindowResizeSlop = 3;
-
-var CPWindowSaveImage       = nil,
-
-    CPWindowResizeTime      = 0.2,
-    CPWindowResizeStyleGlobalChangeNotification = @"CPWindowResizeStyleGlobalChangeNotification";
-
-/*
-    Keys for which action messages will be sent by default when unhandled, e.g. complete:.
-*/
-var CPWindowActionMessageKeys = [
-        CPLeftArrowFunctionKey,
-        CPRightArrowFunctionKey,
-        CPUpArrowFunctionKey,
-        CPDownArrowFunctionKey,
-        CPPageUpFunctionKey,
-        CPPageDownFunctionKey,
-        CPHomeFunctionKey,
-        CPEndFunctionKey,
-        CPEscapeFunctionKey
-    ];
-
-/*!
-    @ingroup appkit
-    @class CPWindow
-
-    An CPWindow instance represents a window, panel or menu on the screen.</p>
-
-    <p>Each window has a style, which determines how the window is decorated; whether it has a border, a title bar, a resize bar, minimise and close buttons.</p>
-
-    <p>A window has a frame. This is the frame of the entire window on the screen, including all decorations and borders. The origin of the frame represents its bottom left corner and the frame is expressed in screen coordinates.</p>
-
-    <p>A window always contains a content view which is the highest level view available for public (application) use. This view fills the area of the window inside any decoration/border. This is the only part of the window that application programmers are allowed to draw in directly.</p>
-
-    <p>You can convert between view coordinates and window base coordinates using the [CPView -convertPoint:fromView:], [CPView -convertPoint:toView:], [CPView -convertRect:fromView:], and [CPView -convertRect:toView:] methods with a nil view argument.
-
-    @par Delegate Methods
-
-    @delegate -(void)windowDidResize:(CPNotification)notification;
-    Sent from the notification center when the window has been resized.
-    @param notification contains information about the resize event
-
-    @delegate  -(CPUndoManager)windowWillReturnUndoManager:(CPWindow)window;
-    Called to obtain the undo manager for a window
-    @param window the window for which to return the undo manager
-    @return the window's undo manager
-
-    @delegate -(void)windowDidBecomeMain:(CPNotification)notification;
-    Sent from the notification center when the delegate's window becomes
-    the main window.
-    @param notification contains information about the event
-
-    @delegate -(void)windowDidResignMain:(CPNotification)notification;
-    Sent from the notification center when the delegate's window has
-    resigned main window status.
-    @param notification contains information about the event
-
-    @delegate -(void)windowDidResignKey:(CPNotification)notification;
-    Sent from the notification center when the delegate's window has
-    resigned key window status.
-    @param notification contains information about the event
-
-    @delegate -(BOOL)windowShouldClose:(id)window;
-    Called when the user tries to close the window.
-    @param window the window to close
-    @return \c YES allows the window to close. \c NO
-    vetoes the close operation and leaves the window open.
-
-    @delegate -(BOOL)windowWillBeginSheet:(CPNotification)notification;
-    Sent from the notification center before sheet is visible on
-    the delegate's window.
-    @param notification contains information about the event
-
-    @delegate -(BOOL)windowDidEndSheet:(CPNotification)notification;
-    Sent from the notification center when an attached sheet on the
-    delegate's window has been animated out and is no longer visible.
-    @param notification contains information about the event
-*/
-@implementation CPWindow : CPResponder
-{
-    CPPlatformWindow                    _platformWindow;
-
-    int                                 _windowNumber;
-    unsigned                            _styleMask;
-    CGRect                              _frame;
-    int                                 _level;
-    BOOL                                _isVisible;
-    BOOL                                _isMiniaturized;
-    BOOL                                _isAnimating;
-    BOOL                                _hasShadow;
-    BOOL                                _isMovableByWindowBackground;
-    BOOL                                _isMovable;
-    unsigned                            _shadowStyle;
-    BOOL                                _showsResizeIndicator;
-
-    int                                 _positioningMask;
-    CGRect                              _positioningScreenRect;
-
-    BOOL                                _isDocumentEdited;
-    BOOL                                _isDocumentSaving;
-
-    CPImageView                         _shadowView;
-
-    CPView                              _windowView;
-    CPView                              _contentView;
-    CPView                              _toolbarView;
-
-    CPArray                             _mouseEnteredStack;
-    CPView                              _leftMouseDownView;
-    CPView                              _rightMouseDownView;
-
-    CPToolbar                           _toolbar;
-    CPResponder                         _firstResponder;
-    CPResponder                         _initialFirstResponder;
-    BOOL                                _hasBecomeKeyWindow;
-    id                                  _delegate;
-
-    CPString                            _title;
-
-    BOOL                                _acceptsMouseMovedEvents;
-    BOOL                                _ignoresMouseEvents;
-
-    CPWindowController                  _windowController;
-
-    CGSize                              _minSize;
-    CGSize                              _maxSize;
-
-    CPUndoManager                       _undoManager;
-    CPURL                               _representedURL;
-
-    CPSet                               _registeredDraggedTypes;
-    CPArray                             _registeredDraggedTypesArray;
-    CPCountedSet                        _inclusiveRegisteredDraggedTypes;
-
-    CPButton                            _defaultButton;
-    BOOL                                _defaultButtonEnabled;
-
-    BOOL                                _autorecalculatesKeyViewLoop;
-    BOOL                                _keyViewLoopIsDirty;
-
-    BOOL                                _sharesChromeWithPlatformWindow;
-
-    // Bridge Support
-#if PLATFORM(DOM)
-    DOMElement                          _DOMElement;
-#endif
-
-    unsigned                            _autoresizingMask;
-
-    BOOL                                _delegateRespondsToWindowWillReturnUndoManagerSelector;
-
-    BOOL                                _isFullPlatformWindow;
-    _CPWindowFullPlatformWindowSession  _fullPlatformWindowSession;
-
-    CPDictionary                        _sheetContext;
-    CPWindow                            _parentView;
-    BOOL                                _isSheet;
-    _CPWindowFrameAnimation             _frameAnimation;
-}
-
-- (id)init
-{
-    return [self initWithContentRect:_CGRectMakeZero() styleMask:CPTitledWindowMask];
-}
-
-/*!
-    Initializes the window. The method also takes a style bit mask made up
-    of any of the following values:
-<pre>
-CPBorderlessWindowMask
-CPTitledWindowMask
-CPClosableWindowMask
-CPMiniaturizableWindowMask
-CPResizableWindowMask
-CPTexturedBackgroundWindowMask
-</pre>
-    @param aContentRect the size and location of the window in screen space
-    @param aStyleMask a style mask
-    @return the initialized window
-*/
-- (id)initWithContentRect:(CGRect)aContentRect styleMask:(unsigned int)aStyleMask
-{
-    self = [super init];
-
-    if (self)
-    {
-        var windowViewClass = [[self class] _windowViewClassForStyleMask:aStyleMask];
-
-        _frame = [windowViewClass frameRectForContentRect:aContentRect];
-
-        [self _setSharesChromeWithPlatformWindow:![CPPlatform isBrowser]];
-
-        if ([CPPlatform isBrowser])
-            [self setPlatformWindow:[CPPlatformWindow primaryPlatformWindow]];
-        else
-        {
-            // give zero sized borderless bridge windows a default size if we're not in the browser so they show up in NativeHost.
-            if ((aStyleMask & CPBorderlessBridgeWindowMask) && aContentRect.size.width === 0 && aContentRect.size.height === 0)
-            {
-                var visibleFrame = [[[CPScreen alloc] init] visibleFrame];
-                _frame.size.height = MIN(768.0, visibleFrame.size.height);
-                _frame.size.width = MIN(1024.0, visibleFrame.size.width);
-                _frame.origin.x = (visibleFrame.size.width - _frame.size.width) / 2;
-                _frame.origin.y = (visibleFrame.size.height - _frame.size.height) / 2;
-            }
-            [self setPlatformWindow:[[CPPlatformWindow alloc] initWithContentRect:_frame]];
-            [self platformWindow]._only = self;
-        }
-
-        _isFullPlatformWindow = NO;
-        _registeredDraggedTypes = [CPSet set];
-        _registeredDraggedTypesArray = [];
-        _acceptsMouseMovedEvents = YES;
-        _isMovable = YES;
-
-        _isSheet = NO;
-        _sheetContext = nil;
-        _parentView = nil;
-
-        // Set up our window number.
-        _windowNumber = [CPApp._windows count];
-        CPApp._windows[_windowNumber] = self;
-
-        _styleMask = aStyleMask;
-
-        [self setLevel:CPNormalWindowLevel];
-
-        _minSize = _CGSizeMake(0.0, 0.0);
-        _maxSize = _CGSizeMake(1000000.0, 1000000.0);
-
-        // Create our border view which is the actual root of our view hierarchy.
-        _windowView = [[windowViewClass alloc] initWithFrame:_CGRectMake(0.0, 0.0, _CGRectGetWidth(_frame), _CGRectGetHeight(_frame)) styleMask:aStyleMask];
-
-        [_windowView _setWindow:self];
-        [_windowView setNextResponder:self];
-
-        [self setMovableByWindowBackground:aStyleMask & CPHUDBackgroundWindowMask];
-
-        // Create a generic content view.
-        [self setContentView:[[CPView alloc] initWithFrame:_CGRectMakeZero()]];
-
-        _firstResponder = self;
-
-#if PLATFORM(DOM)
-        _DOMElement = document.createElement("div");
-
-        _DOMElement.style.position = "absolute";
-        _DOMElement.style.visibility = "visible";
-        _DOMElement.style.zIndex = 0;
-
-        if (![self _sharesChromeWithPlatformWindow])
-        {
-            CPDOMDisplayServerSetStyleLeftTop(_DOMElement, NULL, _CGRectGetMinX(_frame), _CGRectGetMinY(_frame));
-        }
-
-        CPDOMDisplayServerSetStyleSize(_DOMElement, 1, 1);
-        CPDOMDisplayServerAppendChild(_DOMElement, _windowView._DOMElement);
-#endif
-
-        [self setNextResponder:CPApp];
-
-        [self setHasShadow:aStyleMask !== CPBorderlessWindowMask];
-
-        if (aStyleMask & CPBorderlessBridgeWindowMask)
-            [self setFullPlatformWindow:YES];
-
-        _autorecalculatesKeyViewLoop = NO;
-        _defaultButtonEnabled = YES;
-        _keyViewLoopIsDirty = NO;
-        _hasBecomeKeyWindow = NO;
-
-        [self setShowsResizeIndicator:_styleMask & CPResizableWindowMask];
-
-        [[CPNotificationCenter defaultCenter] addObserver:self
-                                 selector:@selector(_didReceiveResizeStyleChange:)
-                                     name:CPWindowResizeStyleGlobalChangeNotification
-                                   object:nil];
-    }
-
-    return self;
-}
-
-- (CPPlatformWindow)platformWindow
-{
-    return _platformWindow;
-}
-
-/*!
-    Sets the platform window of the reciver.
-    This method will first close the reciever,
-    change the platform window, then reopen the window (if it was originally open).
-*/
-- (void)setPlatformWindow:(CPPlatformWindow)aPlatformWindow
-{
-    var wasVisible = [self isVisible];
-
-    // we have to close it first, otherwise we get a DOM exception.
-    if (wasVisible)
-        [self close];
-
-    _platformWindow = aPlatformWindow;
-    [_platformWindow _setTitle:_title window:self];
-
-    if (wasVisible)
-        [self orderFront:self];
-}
-
-
-/*!
-    @ignore
-*/
-+ (Class)_windowViewClassForStyleMask:(unsigned)aStyleMask
-{
-    if (aStyleMask & CPHUDBackgroundWindowMask)
-        return _CPHUDWindowView;
-
-    else if (aStyleMask === CPBorderlessWindowMask)
-        return _CPBorderlessWindowView;
-
-    else if (aStyleMask & CPDocModalWindowMask)
-        return _CPDocModalWindowView;
-
-    else if (aStyleMask & _CPModalWindowMask)
-        return _CPModalWindowView
-
-    return _CPStandardWindowView;
-}
-
-+ (Class)_windowViewClassForFullPlatformWindowStyleMask:(unsigned)aStyleMask
-{
-    return _CPBorderlessBridgeWindowView;
-}
-
-- (void)awakeFromCib
-{
-    // At this time we know the final screen (or browser) size
-    // and can apply the positioning mask, if any, from the nib.
-    if (_positioningScreenRect)
-    {
-        var actualScreenRect = [CPPlatform isBrowser] ? [_platformWindow contentBounds] : [[self screen] visibleFrame],
-            frame = [self frame],
-            origin = frame.origin;
-
-        if (actualScreenRect)
-        {
-            if ((_positioningMask & CPWindowPositionFlexibleLeft) && (_positioningMask & CPWindowPositionFlexibleRight))
-            {
-                // Proportional Horizontal.
-                origin.x *= (actualScreenRect.size.width / _positioningScreenRect.size.width);
-            }
-            else if (_positioningMask & CPWindowPositionFlexibleLeft)
-            {
-                // Fixed from Right
-                origin.x += actualScreenRect.size.width - _positioningScreenRect.size.width;
-            }
-            else if (_positioningMask & CPWindowPositionFlexibleRight)
-            {
-                // Fixed from Left
-            }
-
-            if ((_positioningMask & CPWindowPositionFlexibleTop) && (_positioningMask & CPWindowPositionFlexibleBottom))
-            {
-                // Proportional Vertical.
-                origin.y *= (actualScreenRect.size.height / _positioningScreenRect.size.height);
-            }
-            else if (_positioningMask & CPWindowPositionFlexibleTop)
-            {
-                // Fixed from Bottom
-                origin.y += actualScreenRect.size.height - _positioningScreenRect.size.height;
-            }
-            else if (_positioningMask & CPWindowPositionFlexibleBottom)
-            {
-               // Fixed from Top
-            }
-
-            [self setFrameOrigin:origin];
-        }
-    }
-
-    /*
-        Calculate the key view loop if necessary. Note that Cocoa does not call recalculateKeyViewLoop when awaking a nib. If a key view loop was set in the cib, we have to chain it to the content view.
-    */
-    if ([self _hasKeyViewLoop:[_contentView subviews]])
-    {
-        var views = [self _viewsSortedByPosition],
-            count = [views count];
-
-        // The first view is the content view.
-        // Find the first subview that has a next key view.
-        for (var i = 1; i < count; ++i)
-        {
-            var view = views[i];
-
-            if ([view nextKeyView])
-            {
-                [_contentView setNextKeyView:view];
-                break;
-            }
-        }
-    }
-    else
-    {
-        // Cooca does NOT call the public method recalculateKeyViewLoop for nibs,
-        // but it does calculate the loop.
-        [self _doRecalculateKeyViewLoop];
-    }
-}
-
-- (void)_setWindowView:(CPView)aWindowView
-{
-    if (_windowView === aWindowView)
-        return;
-
-    var oldWindowView = _windowView;
-
-    _windowView = aWindowView;
-
-    if (oldWindowView)
-    {
-        [oldWindowView _setWindow:nil];
-        [oldWindowView noteToolbarChanged];
-
-#if PLATFORM(DOM)
-        CPDOMDisplayServerRemoveChild(_DOMElement, oldWindowView._DOMElement);
-#endif
-    }
-
-    if (_windowView)
-    {
-#if PLATFORM(DOM)
-        CPDOMDisplayServerAppendChild(_DOMElement, _windowView._DOMElement);
-#endif
-
-        var contentRect = [_contentView convertRect:[_contentView bounds] toView:nil];
-
-        contentRect.origin = [self convertBaseToGlobal:contentRect.origin];
-
-        [_windowView _setWindow:self];
-        [_windowView setNextResponder:self];
-        [_windowView addSubview:_contentView];
-        [_windowView setTitle:_title];
-        [_windowView noteToolbarChanged];
-        [_windowView setShowsResizeIndicator:[self showsResizeIndicator]];
-
-        [self setFrame:[self frameRectForContentRect:contentRect]];
-    }
-}
-
-/*!
-    Sets the receiver as a full platform window. If you pass YES the CPWindow instance will fill the entire browser content area,
-    otherwise the CPWindow will be a window inside of your browser window which the user can drag around, and resize (if you allow).
-
-    @param BOOL - YES if the window should fill the browser window, otherwise NO.
-*/
-- (void)setFullPlatformWindow:(BOOL)shouldBeFullPlatformWindow
-{
-    if (![_platformWindow supportsFullPlatformWindows])
-        return;
-
-    shouldBeFullPlatformWindow = !!shouldBeFullPlatformWindow;
-
-    if (_isFullPlatformWindow === shouldBeFullPlatformWindow)
-        return;
-
-    _isFullPlatformWindow = shouldBeFullPlatformWindow;
-
-    if (_isFullPlatformWindow)
-    {
-        _fullPlatformWindowSession = _CPWindowFullPlatformWindowSessionMake(_windowView, [self contentRectForFrameRect:[self frame]], [self hasShadow], [self level]);
-
-        var fullPlatformWindowViewClass = [[self class] _windowViewClassForFullPlatformWindowStyleMask:_styleMask],
-            windowView = [[fullPlatformWindowViewClass alloc] initWithFrame:_CGRectMakeZero() styleMask:_styleMask];
-
-        [self _setWindowView:windowView];
-
-        [self setLevel:CPBackgroundWindowLevel];
-        [self setHasShadow:NO];
-        [self setAutoresizingMask:CPWindowWidthSizable | CPWindowHeightSizable];
-        [self setFrame:[_platformWindow visibleFrame]];
-    }
-    else
-    {
-        var windowView = _fullPlatformWindowSession.windowView;
-
-        [self _setWindowView:windowView];
-
-        [self setLevel:_fullPlatformWindowSession.level];
-        [self setHasShadow:_fullPlatformWindowSession.hasShadow];
-        [self setAutoresizingMask:CPWindowNotSizable];
-
-        [self setFrame:[windowView frameRectForContentRect:_fullPlatformWindowSession.contentRect]];
-    }
-}
-
-/*!
-    @return BOOL - YES if the CPWindow fills the browser window, otherwise NO.
-*/
-- (BOOL)isFullPlatformWindow
-{
-    return _isFullPlatformWindow;
-}
-
-/*!
-    Returns the window's style mask.
-*/
-- (unsigned)styleMask
-{
-    return _styleMask;
-}
-
-/*!
-    Returns the frame rectangle used by a window.
-    Style masks include:
-    <pre>
-    CPBorderlessWindowMask
-    CPTitledWindowMask
-    CPClosableWindowMask
-    CPMiniaturizableWindowMask (NOTE: only available in NativeHost)
-    CPResizableWindowMask
-    CPTexturedBackgroundWindowMask
-    CPBorderlessBridgeWindowMask
-    CPHUDBackgroundWindowMask
-    </pre>
-
-    @param aContentRect the content rectangle of the window
-    @param aStyleMask the style mask of the window
-    @return the matching window's frame rectangle
-*/
-+ (CGRect)frameRectForContentRect:(CGRect)aContentRect styleMask:(unsigned)aStyleMask
-{
-    return [[[self class] _windowViewClassForStyleMask:aStyleMask] frameRectForContentRect:aContentRect];
-}
-
-/*!
-    Returns the receiver's content rectangle. A content rectangle does not include toolbars.
-    @param aFrame the window's frame rectangle
-*/
-- (CGRect)contentRectForFrameRect:(CGRect)aFrame
-{
-    return [_windowView contentRectForFrameRect:aFrame];
-}
-
-/*!
-    Retrieves the frame rectangle for this window.
-    @param aContentRect the window's content rectangle
-    @return the window's frame rectangle
-*/
-- (CGRect)frameRectForContentRect:(CGRect)aContentRect
-{
-    return [_windowView frameRectForContentRect:aContentRect];
-}
-
-/*!
-    Returns the window's frame rectangle
-*/
-- (CGRect)frame
-{
-    return _CGRectMakeCopy(_frame);
-}
-
-/*!
-    Sets the window's frame rectangle. Also tells the window whether it should animate
-    the resize operation, and redraw itself if necessary.
-    @param aFrame the new size and location for the window
-    @param shouldDisplay whether the window should redraw its views
-    @param shouldAnimate whether the window resize should be animated.
-*/
-- (void)_setClippedFrame:(CGRect)aFrame display:(BOOL)shouldDisplay animate:(BOOL)shouldAnimate
-{
-    aFrame.size.width = MIN(MAX(aFrame.size.width, _minSize.width), _maxSize.width)
-    aFrame.size.height = MIN(MAX(aFrame.size.height, _minSize.height), _maxSize.height);
-    [self setFrame:aFrame display:shouldDisplay animate:shouldAnimate];
-}
-
-/*!
-    Sets the frame of the window.
-
-    @param aFrame - A CGRect of the new frame for the receiver.
-    @param shouldDisplay - YES if the window should call setNeedsDisplay otherwise NO.
-    @param shouldAnimate - YES if the window should animate to it's new size and position, otherwise NO.
-*/
-- (void)setFrame:(CGRect)aFrame display:(BOOL)shouldDisplay animate:(BOOL)shouldAnimate
-{
-    aFrame = _CGRectMakeCopy(aFrame);
-
-    var value = aFrame.origin.x,
-        delta = value - FLOOR(value);
-
-    if (delta)
-        aFrame.origin.x = value > 0.879 ? CEIL(value) : FLOOR(value);
-
-    value = aFrame.origin.y;
-    delta = value - FLOOR(value);
-
-    if (delta)
-        aFrame.origin.y = value > 0.879 ? CEIL(value) : FLOOR(value);
-
-    value = aFrame.size.width;
-    delta = value - FLOOR(value);
-
-    if (delta)
-        aFrame.size.width = value > 0.15 ? CEIL(value) : FLOOR(value);
-
-    value = aFrame.size.height;
-    delta = value - FLOOR(value);
-
-    if (delta)
-        aFrame.size.height = value > 0.15 ? CEIL(value) : FLOOR(value);
-
-    if (shouldAnimate)
-    {
-        [_frameAnimation stopAnimation];
-        _frameAnimation = [[_CPWindowFrameAnimation alloc] initWithWindow:self targetFrame:aFrame];
-
-        [_frameAnimation startAnimation];
-    }
-    else
-    {
-        var origin = _frame.origin,
-            newOrigin = aFrame.origin;
-
-        if (!_CGPointEqualToPoint(origin, newOrigin))
-        {
-            origin.x = newOrigin.x;
-            origin.y = newOrigin.y;
-
-#if PLATFORM(DOM)
-            if (![self _sharesChromeWithPlatformWindow])
-            {
-                CPDOMDisplayServerSetStyleLeftTop(_DOMElement, NULL, origin.x, origin.y);
-            }
-#endif
-
-            [[CPNotificationCenter defaultCenter] postNotificationName:CPWindowDidMoveNotification object:self];
-        }
-
-        var size = _frame.size,
-            newSize = aFrame.size;
-
-        if (!_CGSizeEqualToSize(size, newSize))
-        {
-            size.width = newSize.width;
-            size.height = newSize.height;
-
-            [_windowView setFrameSize:size];
-
-            if (_hasShadow)
-                [_shadowView setNeedsLayout];
-
-            if (!_isAnimating)
-                [[CPNotificationCenter defaultCenter] postNotificationName:CPWindowDidResizeNotification object:self];
-        }
-
-        if ([self _sharesChromeWithPlatformWindow])
-            [_platformWindow setContentRect:_frame];
-    }
-}
-
-/*!
-    Sets the window's frame rect.
-    @param aFrame - The new CGRect of the window.
-    @param shouldDisplay - YES if the window should call setNeedsDisplay: otherwise NO.
-*/
-- (void)setFrame:(CGRect)aFrame display:(BOOL)shouldDisplay
-{
-    [self _setClippedFrame:aFrame display:shouldDisplay animate:NO];
-}
-
-/*!
-    Sets the window's frame rectangle
-    @param aFrame - The CGRect of the windows new frame
-*/
-- (void)setFrame:(CGRect)aFrame
-{
-    [self _setClippedFrame:aFrame display:YES animate:NO];
-}
-
-/*!
-    Sets the window's location.
-    @param anOrigin the new location for the window
-*/
-- (void)setFrameOrigin:(CGPoint)anOrigin
-{
-    [self _setClippedFrame:_CGRectMake(anOrigin.x, anOrigin.y, _CGRectGetWidth(_frame), _CGRectGetHeight(_frame)) display:YES animate:NO];
-
-    // reposition sheet
-    if ([self attachedSheet])
-        [self _setAttachedSheetFrameOrigin];
-}
-
-/*!
-    Sets the window's size.
-    @param aSize the new size for the window
-*/
-- (void)setFrameSize:(CGSize)aSize
-{
-    [self _setClippedFrame:_CGRectMake(_CGRectGetMinX(_frame), _CGRectGetMinY(_frame), aSize.width, aSize.height) display:YES animate:NO];
-}
-
-/*!
-    Makes the receiver the front most window in the screen ordering.
-    @param aSender the object that requested this
-*/
-- (void)orderFront:(id)aSender
-{
-#if PLATFORM(DOM)
-    // -dw- if a sheet is clicked, the parent window should come up too
-    if ([self isSheet])
-        [_parentView orderFront:self];
-
-    [_platformWindow orderFront:self];
-    [_platformWindow order:CPWindowAbove window:self relativeTo:nil];
-#endif
-
-    if (!CPApp._keyWindow)
-        [self makeKeyWindow];
-
-    if ([self isKeyWindow] && (_firstResponder === self || !_firstResponder))
-        [self makeFirstResponder:_initialFirstResponder];
-
-    if (!CPApp._mainWindow)
-        [self makeMainWindow];
-}
-
-/*
-    Makes the receiver the last window in the screen ordering.
-    @param aSender the object that requested this
-    @ignore
-*/
-- (void)orderBack:(id)aSender
-{
-    //[_platformWindow order:CPWindowBelow
-}
-
-/*!
-    Hides the window.
-    @param the object that requested this
-*/
-- (void)orderOut:(id)aSender
-{
-    if ([self isSheet])
-    {
-        // -dw- as in Cocoa, orderOut: detaches the sheet and animates out
-        [self._parentView _detachSheetWindow];
-        return;
-    }
-
-#if PLATFORM(DOM)
-    if ([self _sharesChromeWithPlatformWindow])
-        [_platformWindow orderOut:self];
-#endif
-
-    if ([_delegate respondsToSelector:@selector(windowWillClose:)])
-        [_delegate windowWillClose:self];
-
-#if PLATFORM(DOM)
-    [_platformWindow order:CPWindowOut window:self relativeTo:nil];
-#endif
-
-    [self _updateMainAndKeyWindows];
-}
-
-/*!
-    Relocates the window in the screen list.
-    @param aPlace the positioning relative to \c otherWindowNumber
-    @param otherWindowNumber the window relative to which the receiver should be placed
-*/
-- (void)orderWindow:(CPWindowOrderingMode)aPlace relativeTo:(int)otherWindowNumber
-{
-#if PLATFORM(DOM)
-    [_platformWindow order:aPlace window:self relativeTo:CPApp._windows[otherWindowNumber]];
-#endif
-}
-
-/*!
-    Sets the window's level
-    @param the window's new level
-*/
-- (void)setLevel:(int)aLevel
-{
-    if (aLevel === _level)
-        return;
-
-    [_platformWindow moveWindow:self fromLevel:_level toLevel:aLevel];
-
-    _level = aLevel;
-
-    if ([self _sharesChromeWithPlatformWindow])
-        [_platformWindow setLevel:aLevel];
-}
-
-/*!
-    Returns the window's current level
-*/
-- (int)level
-{
-    return _level;
-}
-
-/*!
-    Returns \c YES if the window is visible. It does not mean that the window is not obscured by other windows.
-*/
-- (BOOL)isVisible
-{
-    return _isVisible;
-}
-
-/*!
-    Globally sets whether windows resize following the legacy style (using a resize thumb
-    in the bottom right corner), or the modern style (no resize thumb, resizing
-    can be done on all edges).
-*/
-+ (void)setGlobalResizeStyle:(int)aStyle
-{
-    if (CPWindowResizeStyle === aStyle)
-        return;
-
-    CPWindowResizeStyle = aStyle;
-    [[CPNotificationCenter defaultCenter] postNotificationName:CPWindowResizeStyleGlobalChangeNotification object:nil];
-}
-
-- (void)_didReceiveResizeStyleChange:(CPNotification)aNotification
-{
-    [_windowView setShowsResizeIndicator:_styleMask & CPResizableWindowMask];
-}
-
-/*!
-    Returns the global window resizing style.
-*/
-+ (int)globalResizeStyle
-{
-    return CPWindowResizeStyle;
-}
-
-/*!
-    Returns \c YES if the window's resize indicator is showing. \c NO otherwise.
-*/
-- (BOOL)showsResizeIndicator
-{
-    return _showsResizeIndicator;
-}
-
-/*!
-    Sets the window's resize indicator.
-    @param shouldShowResizeIndicator \c YES sets the window to show its resize indicator.
-*/
-- (void)setShowsResizeIndicator:(BOOL)shouldShowResizeIndicator
-{
-    shouldShowResizeIndicator = !!shouldShowResizeIndicator;
-
-    if (_showsResizeIndicator === shouldShowResizeIndicator)
-        return;
-
-    _showsResizeIndicator = shouldShowResizeIndicator;
-    [_windowView setShowsResizeIndicator:[self showsResizeIndicator]];
-}
-
-/*!
-    Returns the offset of the window's resize indicator.
-*/
-- (CGSize)resizeIndicatorOffset
-{
-    return [_windowView resizeIndicatorOffset];
-}
-
-/*!
-    Sets the offset of the window's resize indicator.
-    @param aSize the offset for the resize indicator
-*/
-- (void)setResizeIndicatorOffset:(CGSize)anOffset
-{
-    [_windowView setResizeIndicatorOffset:anOffset];
-}
-
-/*!
-    Sets the window's content view. The new view will be resized to fit
-    inside the content rectangle of the window.
-    @param aView the new content view for the receiver
-*/
-- (void)setContentView:(CPView)aView
-{
-    if (_contentView)
-        [_contentView removeFromSuperview];
-
-    var bounds = _CGRectMake(0.0, 0.0, _CGRectGetWidth(_frame), _CGRectGetHeight(_frame));
-
-    _contentView = aView;
-    [_contentView setFrame:[self contentRectForFrameRect:bounds]];
-
-    [_contentView setAutoresizingMask:CPViewWidthSizable | CPViewHeightSizable];
-    [_windowView addSubview:_contentView];
-
-    /*
-        If the initial first responder has been set to something other than
-        the window, set it to the window because it will no longer be valid.
-    */
-    if (_initialFirstResponder && _initialFirstResponder !== self)
-        _initialFirstResponder = self;
-}
-
-/*!
-    Returns the window's current content view.
-*/
-- (CPView)contentView
-{
-    return _contentView;
-}
-
-/*!
-    Applies an alpha value to the window.
-    @param aValue the alpha value to apply
-*/
-- (void)setAlphaValue:(float)aValue
-{
-    [_windowView setAlphaValue:aValue];
-}
-
-/*!
-    Returns the alpha value of the window.
-*/
-- (float)alphaValue
-{
-    return [_windowView alphaValue];
-}
-
-/*!
-    Sets the window's background color.
-    @param aColor the new color for the background
-*/
-- (void)setBackgroundColor:(CPColor)aColor
-{
-    [_windowView setBackgroundColor:aColor];
-}
-
-/*!
-    Returns the window's background color.
-*/
-- (CPColor)backgroundColor
-{
-    return [_windowView backgroundColor];
-}
-
-/*!
-    Sets the window's minimum size. If the provided
-    size is the same as the current minimum size, the method simply returns.
-    @param aSize the new minimum size for the window
-*/
-- (void)setMinSize:(CGSize)aSize
-{
-    if (_CGSizeEqualToSize(_minSize, aSize))
-        return;
-
-    _minSize = _CGSizeMakeCopy(aSize);
-
-    var size = _CGSizeMakeCopy([self frame].size),
-        needsFrameChange = NO;
-
-    if (size.width < _minSize.width)
-    {
-        size.width = _minSize.width;
-        needsFrameChange = YES;
-    }
-
-    if (size.height < _minSize.height)
-    {
-        size.height = _minSize.height;
-        needsFrameChange = YES;
-    }
-
-    if (needsFrameChange)
-        [self setFrameSize:size];
-}
-
-/*!
-    Returns the windows minimum size.
-*/
-- (CGSize)minSize
-{
-    return _minSize;
-}
-
-/*!
-    Sets the window's maximum size. If the provided
-    size is the same as the current maximum size,
-    the method simply returns.
-    @param aSize the new maximum size
-*/
-- (void)setMaxSize:(CGSize)aSize
-{
-    if (_CGSizeEqualToSize(_maxSize, aSize))
-        return;
-
-    _maxSize = _CGSizeMakeCopy(aSize);
-
-    var size = _CGSizeMakeCopy([self frame].size),
-        needsFrameChange = NO;
-
-    if (size.width > _maxSize.width)
-    {
-        size.width = _maxSize.width;
-        needsFrameChange = YES;
-    }
-
-    if (size.height > _maxSize.height)
-    {
-        size.height = _maxSize.height;
-        needsFrameChange = YES;
-    }
-
-    if (needsFrameChange)
-        [self setFrameSize:size];
-}
-
-/*!
-    Returns the window's maximum size.
-*/
-- (CGSize)maxSize
-{
-    return _maxSize;
-}
-
-/*!
-    Returns \c YES if the window has a drop shadow. \c NO otherwise.
-*/
-- (BOOL)hasShadow
-{
-    return _hasShadow;
-}
-
-- (void)_updateShadow
-{
-    if ([self _sharesChromeWithPlatformWindow])
-    {
-        if (_shadowView)
-        {
-#if PLATFORM(DOM)
-            CPDOMDisplayServerRemoveChild(_DOMElement, _shadowView._DOMElement);
-#endif
-            _shadowView = nil;
-        }
-
-        [_platformWindow setHasShadow:_hasShadow];
-
-        return;
-    }
-
-    if (_hasShadow && !_shadowView)
-    {
-         _shadowView = [[_CPShadowWindowView alloc] initWithFrame:CGRectMakeZero()];
-
-        [_shadowView setWindowView:_windowView];
-        [_shadowView setAutoresizingMask:CPViewWidthSizable | CPViewHeightSizable];
-        [_shadowView setNeedsLayout];
-
-#if PLATFORM(DOM)
-        CPDOMDisplayServerInsertBefore(_DOMElement, _shadowView._DOMElement, _windowView._DOMElement);
-#endif
-    }
-    else if (!_hasShadow && _shadowView)
-    {
-#if PLATFORM(DOM)
-        CPDOMDisplayServerRemoveChild(_DOMElement, _shadowView._DOMElement);
-#endif
-        _shadowView = nil;
-    }
-}
-
-/*!
-    Sets whether the window should have a drop shadow.
-    @param shouldHaveShadow \c YES to have a drop shadow.
-*/
-- (void)setHasShadow:(BOOL)shouldHaveShadow
-{
-    if (_hasShadow === shouldHaveShadow)
-        return;
-
-    _hasShadow = shouldHaveShadow;
-
-    [self _updateShadow];
-}
-
-/*!
-    Sets the shadow style of the receiver.
-    Values are:
-    <pre>
-    CPWindowShadowStyleStandard
-    CPWindowShadowStyleMenu
-    CPWindowShadowStylePanel
-    </pre>
-
-    @param aStyle - The new shadow style of the receiver.
-*/
-- (void)setShadowStyle:(unsigned)aStyle
-{
-    _shadowStyle = aStyle;
-
-    [[self platformWindow] setShadowStyle:_shadowStyle];
-}
-
-/*!
-    Sets the delegate for the window. Passing \c nil will just remove the window's current delegate.
-    @param aDelegate an object to respond to the various delegate methods of CPWindow
-*/
-- (void)setDelegate:(id)aDelegate
-{
-    var defaultCenter = [CPNotificationCenter defaultCenter];
-
-    [defaultCenter removeObserver:_delegate name:CPWindowDidResignKeyNotification object:self];
-    [defaultCenter removeObserver:_delegate name:CPWindowDidBecomeKeyNotification object:self];
-    [defaultCenter removeObserver:_delegate name:CPWindowDidBecomeMainNotification object:self];
-    [defaultCenter removeObserver:_delegate name:CPWindowDidResignMainNotification object:self];
-    [defaultCenter removeObserver:_delegate name:CPWindowDidMoveNotification object:self];
-    [defaultCenter removeObserver:_delegate name:CPWindowDidResizeNotification object:self];
-    [defaultCenter removeObserver:_delegate name:CPWindowWillBeginSheetNotification object:self];
-    [defaultCenter removeObserver:_delegate name:CPWindowDidEndSheetNotification object:self];
-
-    _delegate = aDelegate;
-    _delegateRespondsToWindowWillReturnUndoManagerSelector = [_delegate respondsToSelector:@selector(windowWillReturnUndoManager:)];
-
-    if ([_delegate respondsToSelector:@selector(windowDidResignKey:)])
-        [defaultCenter
-            addObserver:_delegate
-               selector:@selector(windowDidResignKey:)
-                   name:CPWindowDidResignKeyNotification
-                 object:self];
-
-    if ([_delegate respondsToSelector:@selector(windowDidBecomeKey:)])
-        [defaultCenter
-            addObserver:_delegate
-               selector:@selector(windowDidBecomeKey:)
-                   name:CPWindowDidBecomeKeyNotification
-                 object:self];
-
-    if ([_delegate respondsToSelector:@selector(windowDidBecomeMain:)])
-        [defaultCenter
-            addObserver:_delegate
-               selector:@selector(windowDidBecomeMain:)
-                   name:CPWindowDidBecomeMainNotification
-                 object:self];
-
-    if ([_delegate respondsToSelector:@selector(windowDidResignMain:)])
-        [defaultCenter
-            addObserver:_delegate
-               selector:@selector(windowDidResignMain:)
-                   name:CPWindowDidResignMainNotification
-                 object:self];
-
-    if ([_delegate respondsToSelector:@selector(windowDidMove:)])
-        [defaultCenter
-            addObserver:_delegate
-               selector:@selector(windowDidMove:)
-                   name:CPWindowDidMoveNotification
-                 object:self];
-
-    if ([_delegate respondsToSelector:@selector(windowDidResize:)])
-        [defaultCenter
-            addObserver:_delegate
-               selector:@selector(windowDidResize:)
-                   name:CPWindowDidResizeNotification
-                 object:self];
-
-    if ([_delegate respondsToSelector:@selector(windowWillBeginSheet:)])
-        [defaultCenter
-            addObserver:_delegate
-               selector:@selector(windowWillBeginSheet:)
-                   name:CPWindowWillBeginSheetNotification
-                 object:self];
-
-    if ([_delegate respondsToSelector:@selector(windowDidEndSheet:)])
-        [defaultCenter
-            addObserver:_delegate
-               selector:@selector(windowDidEndSheet:)
-                   name:CPWindowDidEndSheetNotification
-                 object:self];
-}
-
-/*!
-    Returns window's delegate
-*/
-- (id)delegate
-{
-    return _delegate;
-}
-
-/*!
-    Sets the window's controller
-    @param aWindowController a window controller
-*/
-- (void)setWindowController:(CPWindowController)aWindowController
-{
-    _windowController = aWindowController;
-}
-
-/*!
-    Returns the window's controller.
-*/
-- (CPWindowController)windowController
-{
-    return _windowController;
-}
-
-- (void)doCommandBySelector:(SEL)aSelector
-{
-    if ([_delegate respondsToSelector:aSelector])
-        [_delegate performSelector:aSelector];
-    else
-        [super doCommandBySelector:aSelector];
-}
-
-- (BOOL)acceptsFirstResponder
-{
-    return NO;
-}
-
-- (CPView)initialFirstResponder
-{
-    return _initialFirstResponder;
-}
-
-- (void)setInitialFirstResponder:(CPView)aView
-{
-    _initialFirstResponder = aView;
-}
-
-- (void)_setupFirstResponder
-{
-    /*
-        When the window is first made the key window, if the first responder is the window, use the initial first responder if there is one. If there is a first responder and it is not the window, ignore the initial first responder.
-    */
-    if (!_hasBecomeKeyWindow)
-    {
-        if (_firstResponder === self)
-        {
-            if (_initialFirstResponder)
-                [self makeFirstResponder:_initialFirstResponder];
-            else
-            {
-                // Make the first valid key view the first responder
-                var view = [_contentView nextValidKeyView];
-
-                if (view)
-                    [self makeFirstResponder:view];
-            }
-
-            return;
-        }
-    }
-
-    if (_firstResponder)
-        [self makeFirstResponder:_firstResponder];
-}
-
-/*!
-    Attempts to make the \c aResponder the first responder. Before trying
-    to make it the first responder, the receiver will ask the current first responder
-    to resign its first responder status. If it resigns, it will ask
-    \c aResponder accept first responder, then finally tell it to become first responder.
-    @return \c YES if the attempt was successful. \c NO otherwise.
-*/
-- (BOOL)makeFirstResponder:(CPResponder)aResponder
-{
-    if (_firstResponder === aResponder)
-        return YES;
-
-    if (![_firstResponder resignFirstResponder])
-        return NO;
-
-    if (!aResponder || ![aResponder acceptsFirstResponder] || ![aResponder becomeFirstResponder])
-    {
-        _firstResponder = self;
-
-        return NO;
-    }
-
-    _firstResponder = aResponder;
-
-    [[CPNotificationCenter defaultCenter] postNotificationName:_CPWindowDidChangeFirstResponderNotification object:self];
-
-    return YES;
-}
-
-/*!
-    Returns the window's current first responder.
-*/
-- (CPResponder)firstResponder
-{
-    return _firstResponder;
-}
-
-- (BOOL)acceptsMouseMovedEvents
-{
-    return _acceptsMouseMovedEvents;
-}
-
-- (void)setAcceptsMouseMovedEvents:(BOOL)shouldAcceptMouseMovedEvents
-{
-    _acceptsMouseMovedEvents = shouldAcceptMouseMovedEvents;
-}
-
-- (BOOL)ignoresMouseEvents
-{
-    return _ignoresMouseEvents;
-}
-
-- (void)setIgnoresMouseEvents:(BOOL)shouldIgnoreMouseEvents
-{
-    _ignoresMouseEvents = shouldIgnoreMouseEvents;
-}
-
-- (void)_mouseExitedResizeRect
-{
-    [[CPCursor arrowCursor] set];
-}
-
-// Managing Titles
-
-/*!
-    Returns the window's title bar string
-*/
-- (CPString)title
-{
-    return _title;
-}
-
-/*!
-    Sets the window's title bar string
-*/
-- (void)setTitle:(CPString)aTitle
-{
-    _title = aTitle;
-
-    [_windowView setTitle:aTitle];
-    [_platformWindow _setTitle:_title window:self];
-
-    [self _synchronizeMenuBarTitleWithWindowTitle];
-}
-
-/*!
-    Sets the title bar to represent a file path
-*/
-- (void)setTitleWithRepresentedFilename:(CPString)aFilePath
-{
-    [self setRepresentedFilename:aFilePath];
-    [self setTitle:[aFilePath lastPathComponent]];
-}
-
-/*!
-    Sets the path to the file the receiver represents
-*/
-- (void)setRepresentedFilename:(CPString)aFilePath
-{
-    // FIXME: urls vs filepaths and all.
-    [self setRepresentedURL:aFilePath];
-}
-
-/*!
-    Returns the path to the file the receiver represents
-*/
-- (CPString)representedFilename
-{
-    return _representedURL;
-}
-
-/*!
-    Sets the URL that the receiver represents
-*/
-- (void)setRepresentedURL:(CPURL)aURL
-{
-    _representedURL = aURL;
-}
-
-/*!
-    Returns the URL that the receiver represents
-*/
-- (CPURL)representedURL
-{
-    return _representedURL;
-}
-
-- (CPScreen)screen
-{
-    return [[CPScreen alloc] init];
-}
-
-// Moving
-
-/*!
-    Sets whether the window can be moved by dragging its background. The default is based on the window style.
-    @param shouldBeMovableByWindowBackground \c YES makes the window move from a background drag.
-*/
-- (void)setMovableByWindowBackground:(BOOL)shouldBeMovableByWindowBackground
-{
-    _isMovableByWindowBackground = shouldBeMovableByWindowBackground;
-}
-
-/*!
-    Returns \c YES if the window can be moved by dragging its background.
-*/
-- (BOOL)isMovableByWindowBackground
-{
-    return _isMovableByWindowBackground;
-}
-
-/*!
-    Sets whether the window can be moved.
-    @param shouldBeMovable \c YES makes the window movable.
-*/
-- (void)setMovable:(BOOL)shouldBeMovable
-{
-    _isMovable = shouldBeMovable;
-}
-
-/*!
-    Returns \c YES if the window can be moved.
-*/
-- (void)isMovable
-{
-    return _isMovable;
-}
-
-/*!
-    Sets the window location to be the center of the screen
-*/
-- (void)center
-{
-    if (_isFullPlatformWindow)
-        return;
-
-    var size = [self frame].size,
-        containerSize = [CPPlatform isBrowser] ? [_platformWindow contentBounds].size : [[self screen] visibleFrame].size;
-
-    var origin = _CGPointMake((containerSize.width - size.width) / 2.0, (containerSize.height - size.height) / 2.0);
-
-    if (origin.x < 0.0)
-        origin.x = 0.0;
-
-    if (origin.y < 0.0)
-        origin.y = 0.0;
-
-    [self setFrameOrigin:origin];
-}
-
-/*!
-    Dispatches events that are sent to it from CPApplication.
-    @param anEvent the event to be dispatched
-*/
-- (void)sendEvent:(CPEvent)anEvent
-{
-    var type = [anEvent type],
-        point = [anEvent locationInWindow];
-
-    // If a sheet is attached events get filtered here.
-    // It is not clear what events should be passed to the view, perhaps all?
-    // CPLeftMouseDown is needed for window moving and resizing to work.
-    // CPMouseMoved is needed for rollover effects on title bar buttons.
-    var sheet = [self attachedSheet];
-
-    if (sheet)
-    {
-        switch (type)
-        {
-            case CPLeftMouseDown:
-                [_windowView mouseDown:anEvent];
-
-                // -dw- if the window is clicked, the sheet should come to front, and become key,
-                // and the window should be immediately behind
-                [sheet makeKeyAndOrderFront:self];
-                break;
-            case CPMouseMoved:
-                [_windowView mouseMoved:anEvent];
-                break;
-        }
-
-        return;
-    }
-
-    switch (type)
-    {
-        case CPFlagsChanged:
-            return [[self firstResponder] flagsChanged:anEvent];
-
-        case CPKeyUp:
-            return [[self firstResponder] keyUp:anEvent];
-
-        case CPKeyDown:
-            if ([anEvent charactersIgnoringModifiers] === CPTabCharacter)
-            {
-                if ([anEvent modifierFlags] & CPShiftKeyMask)
-                    [self selectPreviousKeyView:self];
-                else
-                    [self selectNextKeyView:self];
-#if PLATFORM(DOM)
-                // Make sure the browser doesn't try to do its own tab handling.
-                // This is important or the browser might blur the shared text field or token field input field,
-                // even that we just moved it to a new first responder.
-                [[[anEvent window] platformWindow] _propagateCurrentDOMEvent:NO]
-#endif
-                return;
-            }
-            else if ([anEvent charactersIgnoringModifiers] === CPBackTabCharacter)
-            {
-                var didTabBack = [self selectPreviousKeyView:self];
-
-                if (didTabBack)
-                {
-#if PLATFORM(DOM)
-                    // Make sure the browser doesn't try to do its own tab handling.
-                    // This is important or the browser might blur the shared text field or token field input field,
-                    // even that we just moved it to a new first responder.
-                    [[[anEvent window] platformWindow] _propagateCurrentDOMEvent:NO]
-#endif
-                }
-
-                return didTabBack;
-            }
-
-            [[self firstResponder] keyDown:anEvent];
-
-            // Trigger the default button if needed
-            // FIXME: Is this only applicable in a sheet? See isse: #722.
-            if (![self disableKeyEquivalentForDefaultButton])
-            {
-                var defaultButton = [self defaultButton],
-                    keyEquivalent = [defaultButton keyEquivalent],
-                    modifierMask = [defaultButton keyEquivalentModifierMask];
-
-                if ([anEvent _triggersKeyEquivalent:keyEquivalent withModifierMask:modifierMask])
-                    [[self defaultButton] performClick:self];
-            }
-
-            return;
-
-        case CPScrollWheel:
-            return [[_windowView hitTest:point] scrollWheel:anEvent];
-
-        case CPLeftMouseUp:
-        case CPRightMouseUp:
-            var hitTestedView = _leftMouseDownView,
-                selector = type == CPRightMouseUp ? @selector(rightMouseUp:) : @selector(mouseUp:);
-
-            if (!hitTestedView)
-                hitTestedView = [_windowView hitTest:point];
-
-            [hitTestedView performSelector:selector withObject:anEvent];
-
-            _leftMouseDownView = nil;
-
-            return;
-
-        case CPLeftMouseDown:
-        case CPRightMouseDown:
-            _leftMouseDownView = [_windowView hitTest:point];
-
-            if (_leftMouseDownView != _firstResponder && [_leftMouseDownView acceptsFirstResponder])
-                [self makeFirstResponder:_leftMouseDownView];
-
-            [CPApp activateIgnoringOtherApps:YES];
-
-            var theWindow = [anEvent window],
-                selector = type == CPRightMouseDown ? @selector(rightMouseDown:) : @selector(mouseDown:);
-
-            if ([theWindow isKeyWindow] || [theWindow becomesKeyOnlyIfNeeded] && ![_leftMouseDownView needsPanelToBecomeKey])
-                return [_leftMouseDownView performSelector:selector withObject:anEvent];
-            else
-            {
-                // FIXME: delayed ordering?
-                [self makeKeyAndOrderFront:self];
-
-                if ([_leftMouseDownView acceptsFirstMouse:anEvent])
-                    return [_leftMouseDownView performSelector:selector withObject:anEvent];
-            }
-            break;
-
-        case CPLeftMouseDragged:
-        case CPRightMouseDragged:
-            if (!_leftMouseDownView)
-                return [[_windowView hitTest:point] mouseDragged:anEvent];
-
-            var selector;
-
-            if (type == CPRightMouseDragged)
-            {
-                selector = @selector(rightMouseDragged:)
-                if (![_leftMouseDownView respondsToSelector:selector])
-                    selector = nil;
-            }
-
-            if (!selector)
-                selector = @selector(mouseDragged:)
-
-            return [_leftMouseDownView performSelector:selector withObject:anEvent];
-
-        case CPMouseMoved:
-            [_windowView setCursorForLocation:point resizing:NO];
-
-            if (!_acceptsMouseMovedEvents)
-                return;
-
-            if (!_mouseEnteredStack)
-                _mouseEnteredStack = [];
-
-            var hitTestView = [_windowView hitTest:point];
-
-            if ([_mouseEnteredStack count] && [_mouseEnteredStack lastObject] === hitTestView)
-                return [hitTestView mouseMoved:anEvent];
-
-            var view = hitTestView,
-                mouseEnteredStack = [];
-
-            while (view)
-            {
-                mouseEnteredStack.unshift(view);
-
-                view = [view superview];
-            }
-
-            var deviation = MIN(_mouseEnteredStack.length, mouseEnteredStack.length);
-
-            while (deviation--)
-                if (_mouseEnteredStack[deviation] === mouseEnteredStack[deviation])
-                    break;
-
-            var index = deviation + 1,
-                count = _mouseEnteredStack.length;
-
-            if (index < count)
-            {
-                var event = [CPEvent mouseEventWithType:CPMouseExited location:point modifierFlags:[anEvent modifierFlags] timestamp:[anEvent timestamp] windowNumber:_windowNumber context:nil eventNumber:-1 clickCount:1 pressure:0];
-
-                for (; index < count; ++index)
-                    [_mouseEnteredStack[index] mouseExited:event];
-            }
-
-            index = deviation + 1;
-            count = mouseEnteredStack.length;
-
-            if (index < count)
-            {
-                var event = [CPEvent mouseEventWithType:CPMouseEntered location:point modifierFlags:[anEvent modifierFlags] timestamp:[anEvent timestamp] windowNumber:_windowNumber context:nil eventNumber:-1 clickCount:1 pressure:0];
-
-                for (; index < count; ++index)
-                    [mouseEnteredStack[index] mouseEntered:event];
-            }
-
-            _mouseEnteredStack = mouseEnteredStack;
-
-            [hitTestView mouseMoved:anEvent];
-    }
-}
-
-/*!
-    Returns the window's number in the desktop's screen list
-*/
-- (int)windowNumber
-{
-    return _windowNumber;
-}
-
-/*!
-    Called when the receiver should become the key window. It sends
-    the \c -becomeKeyWindow message to the first responder if it responds,
-    and posts \c CPWindowDidBecomeKeyNotification.
-*/
-- (void)becomeKeyWindow
-{
-    CPApp._keyWindow = self;
-
-    if (_firstResponder !== self && [_firstResponder respondsToSelector:@selector(becomeKeyWindow)])
-        [_firstResponder becomeKeyWindow];
-
-    if (!_hasBecomeKeyWindow)
-    {
-        // The first time a window is loaded, if it does not have a key view loop
-        // established, calculate it now.
-        if (![self _hasKeyViewLoop:[_contentView subviews]])
-            [self recalculateKeyViewLoop];
-    }
-
-    [self _setupFirstResponder];
-    _hasBecomeKeyWindow = YES;
-
-    [_windowView noteKeyWindowStateChanged];
-
-    [[CPNotificationCenter defaultCenter]
-        postNotificationName:CPWindowDidBecomeKeyNotification
-                      object:self];
-}
-
-/*!
-    Determines if the window can become the key window.
-    @return \c YES means the window can become the key window.
-*/
-- (BOOL)canBecomeKeyWindow
-{
-    /*
-        In Cocoa only titled windows return YES here by default. But the main browser
-        window in Cappuccino doesn't have a title bar even that it's both titled and
-        resizable, so we return YES when isFullPlatformWindow too.
-
-        Note that Cocoa will return NO for a non-titled, resizable window. The Cocoa documention
-        says it will return YES if there is a "resize bar", but in practice
-        that is not the same as the resizable mask.
-    */
-    return (_styleMask & CPTitledWindowMask) || [self isFullPlatformWindow] || _isSheet;
-}
-
-/*!
-    Returns \c YES if the window is the key window.
-*/
-- (BOOL)isKeyWindow
-{
-    return [CPApp keyWindow] == self;
-}
-
-/*!
-    Makes the window the key window and brings it to the front of the screen list.
-    @param aSender the object requesting this
-*/
-- (void)makeKeyAndOrderFront:(id)aSender
-{
-    [self orderFront:self];
-
-    [self makeKeyWindow];
-    [self makeMainWindow];
-}
-
-/*!
-    Makes this window the key window.
-*/
-- (void)makeKeyWindow
-{
-    if ([CPApp keyWindow] === self || ![self canBecomeKeyWindow])
-        return;
-
-    [[CPApp keyWindow] resignKeyWindow];
-    [self becomeKeyWindow];
-}
-
-/*!
-    Causes the window to resign it's key window status.
-*/
-- (void)resignKeyWindow
-{
-    if (_firstResponder !== self && [_firstResponder respondsToSelector:@selector(resignKeyWindow)])
-        [_firstResponder resignKeyWindow];
-
-    if (CPApp._keyWindow === self)
-        CPApp._keyWindow = nil;
-
-    [_windowView noteKeyWindowStateChanged];
-
-    [[CPNotificationCenter defaultCenter]
-        postNotificationName:CPWindowDidResignKeyNotification
-                      object:self];
-}
-
-/*!
-    Initiates a drag operation from the receiver to another view that accepts dragged data.
-    @param anImage the image to be dragged
-    @param aLocation the lower-left corner coordinate of \c anImage
-    @param mouseOffset the distance from the \c -mouseDown: location and the current location
-    @param anEvent the \c -mouseDown: that triggered the drag
-    @param aPasteboard the pasteboard that holds the drag data
-    @param aSourceObject the drag operation controller
-    @param slideBack Whether the image should 'slide back' if the drag is rejected
-*/
-- (void)dragImage:(CPImage)anImage at:(CGPoint)imageLocation offset:(CGSize)mouseOffset event:(CPEvent)anEvent pasteboard:(CPPasteboard)aPasteboard source:(id)aSourceObject slideBack:(BOOL)slideBack
-{
-    [[CPDragServer sharedDragServer] dragImage:anImage fromWindow:self at:[self convertBaseToGlobal:imageLocation] offset:mouseOffset event:anEvent pasteboard:aPasteboard source:aSourceObject slideBack:slideBack];
-}
-
-- (void)_noteRegisteredDraggedTypes:(CPSet)pasteboardTypes
-{
-    if (!pasteboardTypes)
-        return;
-
-    if (!_inclusiveRegisteredDraggedTypes)
-        _inclusiveRegisteredDraggedTypes = [CPCountedSet set];
-
-    [_inclusiveRegisteredDraggedTypes unionSet:pasteboardTypes];
-}
-
-- (void)_noteUnregisteredDraggedTypes:(CPSet)pasteboardTypes
-{
-    if (!pasteboardTypes)
-        return;
-
-    [_inclusiveRegisteredDraggedTypes minusSet:pasteboardTypes];
-
-    if ([_inclusiveRegisteredDraggedTypes count] === 0)
-        _inclusiveRegisteredDraggedTypes = nil;
-}
-
-/*!
-    Initiates a drag operation from the receiver to another view that accepts dragged data.
-    @param aView the view to be dragged
-    @param aLocation the lower-left corner coordinate of \c aView
-    @param mouseOffset the distance from the \c -mouseDown: location and the current location
-    @param anEvent the \c -mouseDown: that triggered the drag
-    @param aPasteboard the pasteboard that holds the drag data
-    @param aSourceObject the drag operation controller
-    @param slideBack Whether the view should 'slide back' if the drag is rejected
-*/
-- (void)dragView:(CPView)aView at:(CGPoint)viewLocation offset:(CGSize)mouseOffset event:(CPEvent)anEvent pasteboard:(CPPasteboard)aPasteboard source:(id)aSourceObject slideBack:(BOOL)slideBack
-{
-    [[CPDragServer sharedDragServer] dragView:aView fromWindow:self at:[self convertBaseToGlobal:viewLocation] offset:mouseOffset event:anEvent pasteboard:aPasteboard source:aSourceObject slideBack:slideBack];
-}
-
-/*!
-    Sets the receiver's list of acceptable data types for a dragging operation.
-    @param pasteboardTypes an array of CPPasteboards
-*/
-- (void)registerForDraggedTypes:(CPArray)pasteboardTypes
-{
-    if (!pasteboardTypes)
-        return;
-
-    [self _noteUnregisteredDraggedTypes:_registeredDraggedTypes];
-    [_registeredDraggedTypes addObjectsFromArray:pasteboardTypes];
-    [self _noteRegisteredDraggedTypes:_registeredDraggedTypes];
-
-    _registeredDraggedTypesArray = nil;
-}
-
-/*!
-    Returns an array of all types the receiver accepts for dragging operations.
-    @return an array of CPPasteBoards
-*/
-- (CPArray)registeredDraggedTypes
-{
-    if (!_registeredDraggedTypesArray)
-        _registeredDraggedTypesArray = [_registeredDraggedTypes allObjects];
-
-    return _registeredDraggedTypesArray;
-}
-
-/*!
-    Resets the array of acceptable data types for a dragging operation.
-*/
-- (void)unregisterDraggedTypes
-{
-    [self _noteUnregisteredDraggedTypes:_registeredDraggedTypes];
-
-    _registeredDraggedTypes = [CPSet set];
-    _registeredDraggedTypesArray = [];
-}
-
-// Accessing Editing Status
-
-/*!
-    Sets whether the document has been edited.
-    @param isDocumentEdited \c YES if the document has been edited.
-*/
-- (void)setDocumentEdited:(BOOL)isDocumentEdited
-{
-    if (_isDocumentEdited == isDocumentEdited)
-        return;
-
-    _isDocumentEdited = isDocumentEdited;
-
-    [CPMenu _setMenuBarIconImageAlphaValue:_isDocumentEdited ? 0.5 : 1.0];
-
-    [_windowView setDocumentEdited:isDocumentEdited];
-}
-
-/*!
-    Returns \c YES if the document has been edited.
-*/
-- (BOOL)isDocumentEdited
-{
-    return _isDocumentEdited;
-}
-
-- (void)setDocumentSaving:(BOOL)isDocumentSaving
-{
-    if (_isDocumentSaving == isDocumentSaving)
-        return;
-
-    _isDocumentSaving = isDocumentSaving;
-
-    [self _synchronizeSaveMenuWithDocumentSaving];
-
-    [_windowView windowDidChangeDocumentSaving];
-}
-
-- (BOOL)isDocumentSaving
-{
-    return _isDocumentSaving;
-}
-
-/* @ignore */
-- (void)_synchronizeSaveMenuWithDocumentSaving
-{
-    if (![self isMainWindow])
-        return;
-
-    var mainMenu = [CPApp mainMenu],
-        index = [mainMenu indexOfItemWithTitle:_isDocumentSaving ? @"Save" : @"Saving..."];
-
-    if (index == CPNotFound)
-        return;
-
-    var item = [mainMenu itemAtIndex:index];
-
-    if (_isDocumentSaving)
-    {
-        CPWindowSaveImage = [item image];
-
-        [item setTitle:@"Saving..."];
-        [item setImage:[[CPTheme defaultTheme] valueForAttributeWithName:@"spinning-regular-gif" forClass:CPProgressIndicator]];
-        [item setEnabled:NO];
-    }
-    else
-    {
-        [item setTitle:@"Save"];
-        [item setImage:CPWindowSaveImage];
-        [item setEnabled:YES];
-    }
-}
-
-// Minimizing Windows
-
-/*!
-    Simulates the user minimizing the window, then minimizes the window.
-    @param aSender the object making this request
-*/
-- (void)performMiniaturize:(id)aSender
-{
-    //FIXME show stuff
-    [self miniaturize:aSender];
-}
-
-/*!
-    Minimizes the window. Posts a \c CPWindowWillMiniaturizeNotification to the
-    notification center before minimizing the window.
-*/
-- (void)miniaturize:(id)sender
-{
-    [[CPNotificationCenter defaultCenter] postNotificationName:CPWindowWillMiniaturizeNotification object:self];
-
-    [[self platformWindow] miniaturize:sender];
-
-    [self _updateMainAndKeyWindows];
-
-    [[CPNotificationCenter defaultCenter] postNotificationName:CPWindowDidMiniaturizeNotification object:self];
-
-    _isMiniaturized = YES;
-}
-
-/*!
-    Restores a minimized window to it's original size.
-*/
-- (void)deminiaturize:(id)sender
-{
-    [[self platformWindow] deminiaturize:sender];
-
-    [[CPNotificationCenter defaultCenter] postNotificationName:CPWindowDidDeminiaturizeNotification object:self];
-
-    _isMiniaturized = NO;
-}
-
-/*!
-    Returns YES if the window is minimized.
-*/
-- (void)isMiniaturized
-{
-    return _isMiniaturized;
-}
-
-// Closing Windows
-
-/*!
-    Simulates the user closing the window, then closes the window.
-    @param aSender the object making this request
-*/
-- (void)performClose:(id)aSender
-{
-    if (!(_styleMask & CPClosableWindowMask))
-        return;
-
-    if ([self isFullBridge])
-    {
-        var event = [CPApp currentEvent];
-
-        if ([event type] === CPKeyDown && [event characters] === "w" && ([event modifierFlags] & CPPlatformActionKeyMask))
-        {
-            [[self platformWindow] _propagateCurrentDOMEvent:YES];
-            return;
-        }
-    }
-
-    // Only send ONE windowShouldClose: message.
-    if ([_delegate respondsToSelector:@selector(windowShouldClose:)])
-    {
-        if (![_delegate windowShouldClose:self])
-            return;
-    }
-
-    // Only check self is delegate does NOT implement this.  This also ensures this when delegate == self (returns true).
-    else if ([self respondsToSelector:@selector(windowShouldClose:)] && ![self windowShouldClose:self])
-        return;
-
-    var documents = [_windowController documents];
-
-    if ([documents count])
-    {
-        var index = [documents indexOfObject:[_windowController document]];
-
-        [documents[index] shouldCloseWindowController:_windowController
-                                             delegate:self
-                                  shouldCloseSelector:@selector(_windowControllerContainingDocument:shouldClose:contextInfo:)
-                                          contextInfo:{documents:[documents copy], visited:0, index:index}];
-    }
-    else
-        [self close];
-}
-
-- (void)_windowControllerContainingDocument:(CPDocument)document shouldClose:(BOOL)shouldClose contextInfo:(Object)context
-{
-    if (shouldClose)
-    {
-        var windowController = [self windowController],
-            documents = context.documents,
-            count = [documents count],
-            visited = ++context.visited,
-            index = ++context.index % count;
-
-        [document removeWindowController:windowController];
-
-        if (visited < count)
-        {
-            [windowController setDocument:documents[index]];
-
-            [documents[index] shouldCloseWindowController:_windowController
-                                                 delegate:self
-                                      shouldCloseSelector:@selector(_windowControllerContainingDocument:shouldClose:contextInfo:)
-                                              contextInfo:context];
-        }
-        else
-            [self close];
-    }
-}
-
-/*!
-    Closes the window. Posts a \c CPWindowWillCloseNotification to the
-    notification center before closing the window.
-*/
-- (void)close
-{
-    [[CPNotificationCenter defaultCenter] postNotificationName:CPWindowWillCloseNotification object:self];
-
-    [self orderOut:nil];
-}
-
-// Managing Main Status
-/*!
-    Returns \c YES if this the main window.
-*/
-- (BOOL)isMainWindow
-{
-    return [CPApp mainWindow] === self;
-}
-
-/*!
-    Returns \c YES if the window can become the main window.
-*/
-- (BOOL)canBecomeMainWindow
-{
-    // Note that the Cocoa documentation says that this method returns YES if
-    // the window is visible and has a title bar or a "resize mechanism". It turns
-    // out a "resize mechanism" is not the same as having the resize mask set.
-    // In practice a window must have a title bar to become main, but we make
-    // an exception for a full platform window.
-    return ([self isVisible] && ((_styleMask & CPTitledWindowMask) || _isFullPlatformWindow));
-}
-
-/*!
-    Makes the receiver the main window.
-*/
-- (void)makeMainWindow
-{
-    if ([CPApp mainWindow] === self || ![self canBecomeMainWindow])
-        return;
-
-    [[CPApp mainWindow] resignMainWindow];
-    [self becomeMainWindow];
-}
-
-/*!
-    Called to tell the receiver that it has become the main window.
-*/
-- (void)becomeMainWindow
-{
-    CPApp._mainWindow = self;
-
-    [self _synchronizeMenuBarTitleWithWindowTitle];
-    [self _synchronizeSaveMenuWithDocumentSaving];
-
-    [_windowView noteMainWindowStateChanged];
-
-    [[CPNotificationCenter defaultCenter]
-        postNotificationName:CPWindowDidBecomeMainNotification
-                      object:self];
-}
-
-/*!
-    Called when the window resigns main window status.
-*/
-- (void)resignMainWindow
-{
-    [[CPNotificationCenter defaultCenter]
-        postNotificationName:CPWindowDidResignMainNotification
-                      object:self];
-
-    if (CPApp._mainWindow === self)
-        CPApp._mainWindow = nil;
-
-    [_windowView noteMainWindowStateChanged];
-}
-
-- (void)_updateMainAndKeyWindows
-{
-    var allWindows = [CPApp orderedWindows],
-        windowCount = [allWindows count];
-
-    if ([self isKeyWindow])
-    {
-        var keyWindow = [CPApp keyWindow];
-        [self resignKeyWindow];
-
-        if (keyWindow && keyWindow !== self && [keyWindow canBecomeKeyWindow])
-            [keyWindow makeKeyWindow];
-        else
-        {
-            var mainMenu = [CPApp mainMenu],
-                menuBarClass = objj_getClass("_CPMenuBarWindow"),
-                menuWindow;
-
-            for (var i = 0; i < windowCount; i++)
-            {
-                var currentWindow = allWindows[i];
-
-                if ([currentWindow isKindOfClass:menuBarClass])
-                    menuWindow = currentWindow;
-
-                if (currentWindow === self || currentWindow === menuWindow)
-                    continue;
-
-                if ([currentWindow isVisible] && [currentWindow canBecomeKeyWindow])
-                {
-                    [currentWindow makeKeyWindow];
-                    break;
-                }
-            }
-
-            if (![CPApp keyWindow])
-                [menuWindow makeKeyWindow];
-        }
-    }
-
-    if ([self isMainWindow])
-    {
-        var mainWindow = [CPApp mainWindow];
-        [self resignMainWindow];
-
-        if (mainWindow && mainWindow !== self && [mainWindow canBecomeMainWindow])
-            [mainWindow makeMainWindow];
-        else
-        {
-            var mainMenu = [CPApp mainMenu],
-                menuBarClass = objj_getClass("_CPMenuBarWindow"),
-                menuWindow;
-
-            for (var i = 0; i < windowCount; i++)
-            {
-                var currentWindow = allWindows[i];
-
-                if ([currentWindow isKindOfClass:menuBarClass])
-                    menuWindow = currentWindow;
-
-                if (currentWindow === self || currentWindow === menuWindow)
-                    continue;
-
-                if ([currentWindow isVisible] && [currentWindow canBecomeMainWindow])
-                {
-                    [currentWindow makeMainWindow];
-                    break;
-                }
-            }
-        }
-    }
-}
-
-// Managing Toolbars
-/*!
-    Return's the window's toolbar
-*/
-- (CPToolbar)toolbar
-{
-    return _toolbar;
-}
-
-/*!
-    Sets the window's toolbar.
-    @param aToolbar the window's new toolbar
-*/
-- (void)setToolbar:(CPToolbar)aToolbar
-{
-    if (_toolbar === aToolbar)
-        return;
-
-    // If this has an owner, dump it!
-    [[aToolbar _window] setToolbar:nil];
-
-    // This is no longer out toolbar.
-    [_toolbar _setWindow:nil];
-
-    _toolbar = aToolbar;
-
-    // THIS is our toolbar.
-    [_toolbar _setWindow:self];
-
-    [self _noteToolbarChanged];
-}
-
-- (void)toggleToolbarShown:(id)aSender
-{
-    var toolbar = [self toolbar];
-
-    [toolbar setVisible:![toolbar isVisible]];
-}
-
-- (void)_noteToolbarChanged
-{
-    var frame = _CGRectMakeCopy([self frame]),
-        newFrame;
-
-    [_windowView noteToolbarChanged];
-
-    if (_isFullPlatformWindow)
-        newFrame = [_platformWindow visibleFrame];
-    else
-    {
-        newFrame = _CGRectMakeCopy([self frame]);
-
-        newFrame.origin = frame.origin;
-    }
-
-    [self setFrame:newFrame];
-    /*
-    [_windowView setAnimatingToolbar:YES];
-    [self setFrame:frame];
-    [self setFrame:newFrame display:YES animate:YES];
-    [_windowView setAnimatingToolbar:NO];
-    */
-}
-
-- (void)_setFrame:(CGRect)aFrame delegate:(id)delegate duration:(int)duration curve:(CPAnimationCurve)curve
-{
-    [_frameAnimation stopAnimation];
-    _frameAnimation = [[_CPWindowFrameAnimation alloc] initWithWindow:self targetFrame:aFrame];
-    [_frameAnimation setDelegate:delegate];
-    [_frameAnimation setAnimationCurve:curve];
-    [_frameAnimation setDuration:duration];
-    [_frameAnimation startAnimation];
-}
-
-- (CPTimeInterval)animationResizeTime:(CGRect)newWindowFrame
-{
-    return CPWindowResizeTime;
-}
-
-/* @ignore */
-- (void)_setAttachedSheetFrameOrigin
-{
-    // Position the sheet above the contentRect.
-    var attachedSheet = [self attachedSheet],
-        contentRect = [_contentView frame],
-        sheetFrame = _CGRectMakeCopy([attachedSheet frame]);
-
-    sheetFrame.origin.y = _CGRectGetMinY(_frame) + _CGRectGetMinY(contentRect);
-    sheetFrame.origin.x = _CGRectGetMinX(_frame) + FLOOR((_CGRectGetWidth(_frame) - _CGRectGetWidth(sheetFrame)) / 2.0);
-
-    [attachedSheet setFrame:sheetFrame display:YES animate:NO];
-}
-
-/* @ignore
-    Starting point for sheet session, called from CPApplication beginSheet:
-*/
-- (void)_attachSheet:(CPWindow)aSheet modalDelegate:(id)aModalDelegate
-        didEndSelector:(SEL)aDidEndSelector contextInfo:(id)aContextInfo
-{
-    if (_sheetContext)
-    {
-        [CPException raise:CPInternalInconsistencyException
-            reason:@"The target window of beginSheet: already has a sheet, did you forget orderOut: ?"];
-        return;
-    }
-
-    var sheetFrame = [aSheet frame];
-
-    _sheetContext = {"sheet": aSheet, "modalDelegate": aModalDelegate, "endSelector": aDidEndSelector,
-        "contextInfo": aContextInfo, "frame": _CGRectMakeCopy(sheetFrame), "returnCode": -1,
-        "opened": NO};
-
-    [self _attachSheetWindow];
-}
-
-/* @ignore
-    Called to animate the sheet in. The timer seems to solve a bug where sheets would
-    be partially animated under certain conditions.
-*/
-- (void)_attachSheetWindow
-{
-    _sheetContext["isAttached"] = YES;
-
-    // it would be ideal to block here and spin an event loop, until attach is complete
-    [CPTimer scheduledTimerWithTimeInterval:0.0
-        target:self
-        selector:@selector(_sheetShouldAnimateIn:)
-        userInfo:nil
-        repeats:NO];
-}
-
-/* @ignore
-    Called to end the sheet. Note that orderOut: is needed to animate the sheet out, as in Cocoa.
-    The sheet isn't completely gone until _cleanupSheetWindow gets called.
-*/
-- (void)_endSheet
-{
-    var delegate = _sheetContext["modalDelegate"],
-        endSelector = _sheetContext["endSelector"];
-
-    // If the sheet has been ordered out, defer didEndSelector until after sheet animates out.
-    // This must be done since we cannot block and wait for the animation to complete.
-    if (delegate && endSelector)
-    {
-        if (_sheetContext["isAttached"])
-            objj_msgSend(delegate, endSelector, _sheetContext["sheet"], _sheetContext["returnCode"],
-                _sheetContext["contextInfo"]);
-        else
-            _sheetContext["deferDidEndSelector"] = YES;
-    }
-}
-
-/* @ignore
-    Called to animate the sheet out. If called while animating in, schedules an animate
-    out at completion
-*/
-- (void)_detachSheetWindow
-{
-    _sheetContext["isAttached"] = NO;
-
-    // it would be ideal to block here and spin the event loop, until attach is complete
-    [CPTimer scheduledTimerWithTimeInterval:0.0
-        target:self
-        selector:@selector(_sheetShouldAnimateOut:)
-        userInfo:nil
-        repeats:NO];
-}
-
-/* @ignore
-    Called to cleanup sheet, when we are definitely done with it
-*/
-- (void)_cleanupSheetWindow
-{
-    var sheet = _sheetContext["sheet"],
-        lastFrame = _sheetContext["frame"],
-        deferDidEnd = _sheetContext["deferDidEndSelector"];
-
-    [sheet setFrame:lastFrame];
-    [self _restoreMasksForView:[sheet contentView]];
-
-    // if the parent window is modal, the sheet started its own modal session
-    if (sheet._isModal)
-        [CPApp stopModal];
-
-    // restore the state of window before it was sheetified
-    [sheet._windowView _enableSheet:NO];
-
-    // close it
-    sheet._isSheet = NO;
-    [sheet orderOut:self];
-
-    [[CPNotificationCenter defaultCenter] postNotificationName:CPWindowDidEndSheetNotification object:self];
-
-    if (deferDidEnd)
-    {
-        var delegate = _sheetContext["modalDelegate"],
-            selector = _sheetContext["endSelector"],
-            returnCode = _sheetContext["returnCode"],
-            contextInfo = _sheetContext["contextInfo"];
-
-        // context must be destroyed, since didEnd might want to attach another sheet
-        _sheetContext = nil;
-        sheet._parentView = nil;
-
-        objj_msgSend(delegate, selector, sheet, returnCode, contextInfo);
-    }
-    else
-    {
-        _sheetContext = nil;
-        sheet._parentView = nil;
-    }
-}
-
-/* @ignore */
-- (void)animationDidEnd:(id)anim
-{
-    var sheet = _sheetContext["sheet"];
-
-    if (anim._window != sheet)
-        return;
-
-    [CPTimer scheduledTimerWithTimeInterval:0.0
-        target:self
-        selector:@selector(_sheetAnimationDidEnd:)
-        userInfo:nil
-        repeats:NO];
-}
-
-/* @ignore */
-- (void)_sheetShouldAnimateIn:(CPTimer)timer
-{
-    // can't open sheet while opening or closing animation is going on
-    if (_sheetContext["isOpening"] ||
-        _sheetContext["isClosing"])
-        return;
-
-    var sheet = _sheetContext["sheet"],
-        sheetFrame = [sheet frame],
-        frame = [self frame];
-
-    [self _setUpMasksForView:[sheet contentView]];
-
-    sheet._isSheet = YES;
-    sheet._parentView = self;
-
-    var originx = frame.origin.x + FLOOR((frame.size.width - sheetFrame.size.width) / 2),
-        originy = frame.origin.y + [_contentView frame].origin.y,
-        startFrame = _CGRectMake(originx, originy, sheetFrame.size.width, 0),
-        endFrame = _CGRectMake(originx, originy, sheetFrame.size.width, sheetFrame.size.height);
-
-    [[CPNotificationCenter defaultCenter] postNotificationName:CPWindowWillBeginSheetNotification object:self];
-
-    // if sheet is attached to a modal window, the sheet runs
-    // as if itself and the parent window are modal
-    sheet._isModal = NO;
-
-    if ([CPApp modalWindow] === self)
-    {
-        [CPApp runModalForWindow:sheet];
-        sheet._isModal = YES;
-    }
-
-    [sheet orderFront:self];
-    [sheet setFrame:startFrame display:YES animate:NO];
-
-    _sheetContext["opened"] = YES;
-    _sheetContext["shouldClose"] = NO;
-    _sheetContext["isOpening"] = YES;
-
-    [sheet _setFrame:endFrame delegate:self duration:[self animationResizeTime:endFrame] curve:CPAnimationEaseOut];
-
-    // NOTE: cocoa doesn't make window key until animation is done, but a
-    // keypress while animating eventually gets to the window. Therefore,
-    // there must be a runloop specifically designed for sheets?
-    [sheet makeKeyWindow];
-}
-
-/* @ignore */
-- (void)_sheetShouldAnimateOut:(CPTimer)timer
-{
-    var sheet = _sheetContext["sheet"],
-        startFrame = [sheet frame],
-        endFrame = _CGRectMakeCopy(startFrame);
-
-    if (_sheetContext["isOpening"])
-    {
-        // allow sheet to be closed while opening, it will close when animate in completes
-        _sheetContext["shouldClose"] = YES;
-        return;
-    }
-
-    if (_sheetContext["isClosing"])
-        return;
-
-    _sheetContext["opened"] = NO;
-    _sheetContext["frame"] = startFrame;
-    _sheetContext["isClosing"] = YES;
-
-    // the parent window can be orderedOut to disable the sheet animate out, as in Cocoa
-    if ([self isVisible])
-    {
-        endFrame.size.height = 0;
-        [self _setUpMasksForView:[sheet contentView]];
-        [sheet _setFrame:endFrame delegate:self duration:[self animationResizeTime:endFrame] curve:CPAnimationEaseIn];
-    }
-    else
-    {
-        [self _sheetAnimationDidEnd:nil];
-    }
-}
-
-/* @ignore */
-- (void)_sheetAnimationDidEnd:(CPTimer)timer
-{
-    var sheet = _sheetContext["sheet"];
-
-    _sheetContext["isOpening"] = NO;
-    _sheetContext["isClosing"] = NO;
-
-    if (_sheetContext["opened"] === YES)
-    {
-        // sheet is open and completely visible
-        [self _restoreMasksForView:[sheet contentView]];
-
-        // we wanted to close the sheet while it animated in, do that now
-        if (_sheetContext["shouldClose"] === YES)
-            [self _detachSheetWindow];
-    }
-    else
-    {
-        // sheet is closed and not visible
-        [self _cleanupSheetWindow];
-    }
-}
-
-- (void)_setUpMasksForView:(CPView)aView
-{
-    var views = [aView subviews];
-
-    [views addObject:aView];
-
-    for (var i = 0, count = [views count]; i < count; i++)
-    {
-        var view = [views objectAtIndex:i],
-            mask = [view autoresizingMask],
-            maskToAdd = (mask & CPViewMinYMargin) ? 128 : CPViewMinYMargin;
-
-        [view setAutoresizingMask:(mask | maskToAdd)];
-    }
-}
-
-- (void)_restoreMasksForView:(CPView)aView
-{
-    var views = [aView subviews];
-
-    [views addObject:aView];
-
-    for (var i = 0, count = [views count]; i < count; i++)
-    {
-        var view = [views objectAtIndex:i],
-            mask = [view autoresizingMask],
-            maskToRemove = (mask & 128) ? 128 : CPViewMinYMargin;
-
-        [view setAutoresizingMask:(mask & (~ maskToRemove))];
-    }
-}
-
-/*!
-    Returns the window's attached sheet.
-*/
-- (CPWindow)attachedSheet
-{
-    if (_sheetContext === nil)
-        return nil;
-
-   return _sheetContext["sheet"];
-}
-
-/*!
-    Returns \c YES if the window has ever run as a sheet.
-*/
-- (BOOL)isSheet
-{
-    return _isSheet;
-}
-
-//
-/*
-    Used privately.
-    @ignore
-*/
-- (BOOL)becomesKeyOnlyIfNeeded
-{
-    return NO;
-}
-
-/*!
-    Returns \c YES if the receiver is able to receive input events
-    even when a modal session is active.
-*/
-- (BOOL)worksWhenModal
-{
-    return NO;
-}
-
-- (BOOL)performKeyEquivalent:(CPEvent)anEvent
-{
-    // FIXME: should we be starting at the root, in other words _windowView?
-    // The evidence seems to point to no...
-    return [_contentView performKeyEquivalent:anEvent];
-}
-
-- (void)keyDown:(CPEvent)anEvent
-{
-    // It's not clear why we do performKeyEquivalent again here...
-    // Perhaps to allow something to happen between sendEvent: and keyDown:?
-    if ([anEvent _couldBeKeyEquivalent] && [self performKeyEquivalent:anEvent])
-        return;
-
-    // Apple's documentation is inconsistent with their behavior here. According to the docs
-    // an event going of the responder chain is passed to the input system as a last resort.
-    // However, the only methods I could get Cocoa to call automatically are
-    // moveUp: moveDown: moveLeft: moveRight: pageUp: pageDown: and complete:
-    // Unhandled events just travel further up the responder chain _past_ the window.
-    if (![self _processKeyboardUIKey:anEvent])
-        [super keyDown:anEvent];
-}
-
-/*
-    @ignore
-    Interprets the key event for action messages and sends the action message down the responder chain
-    Cocoa only sends moveDown:, moveUp:, moveLeft:, moveRight:, pageUp:, pageDown: and complete: messages.
-    We deviate from this by sending (the default) scrollPageUp:, scrollPageDown:, scrollToBeginningOfDocument: and scrollToEndOfDocument: for pageUp, pageDown, home and end keys.
-    @param anEvent the event to handle.
-    @return YES if the key event was handled, NO if no responder handled the key event
-*/
-- (BOOL)_processKeyboardUIKey:(CPEvent)anEvent
-{
-    var character = [anEvent charactersIgnoringModifiers];
-
-    if (![CPWindowActionMessageKeys containsObject:character])
-        return NO;
-
-    var selectors = [CPKeyBinding selectorsForKey:character modifierFlags:0];
-
-    if ([selectors count] <= 0)
-        return NO;
-
-    if (character !== CPEscapeFunctionKey)
-    {
-        var selector = [selectors objectAtIndex:0];
-        return [[self firstResponder] tryToPerform:selector with:self];
-    }
-    else
-    {
-        /*
-            Cocoa sends complete: for the escape key (instead of the default cancelOperation:). This is also the only action that is not sent directly to the first responder, but through doCommandBySelector. The difference is that doCommandBySelector: will also send the action to the window and application delegates.
-        */
-        [[self firstResponder] doCommandBySelector:@selector(complete:)];
-    }
-
-    return NO;
-}
-
-- (void)_dirtyKeyViewLoop
-{
-    if (_autorecalculatesKeyViewLoop)
-        _keyViewLoopIsDirty = YES;
-}
-
-/*
-    Recursively traverse an array of views (depth last) until we find one that has a next or previous key view set. Return nil if none can be found.
-
-    We don't use _viewsSortedByPosition here because it is wasteful to enumerate the entire view hierarchy when we will probably find a key view at the top level.
-*/
-- (BOOL)_hasKeyViewLoop:(CPArray)theViews
-{
-    var i,
-        count = [theViews count];
-
-    for (i = 0; i < count; ++i)
-    {
-        var view = theViews[i];
-
-        if ([view nextKeyView] || [view previousKeyView])
-            return YES;
-    }
-
-    for (i = 0; i < count; ++i)
-    {
-        var subviews = [theViews[i] subviews];
-
-        if ([subviews count] && [self _hasKeyViewLoop:subviews])
-            return YES;
-    }
-
-    return NO;
-}
-
-/*!
-    Recalculates the key view loop, based on geometric position.
-    Note that the Cocoa documentation says that this method only marks the loop
-    as dirty, the recalculation is not done until the next or previous key view
-    of the window is requested. In reality, Cocoa does recalculate the loop
-    when this method is called.
-*/
-- (void)recalculateKeyViewLoop
-{
-    [self _doRecalculateKeyViewLoop];
-}
-
-- (CPArray)_viewsSortedByPosition
-{
-    var views = [CPArray arrayWithObject:_contentView];
-
-    views = views.concat([self _subviewsSortedByPosition:[_contentView subviews]]);
-
-    return views;
-}
-
-- (CPArray)_subviewsSortedByPosition:(CPArray)theSubviews
-{
-    /*
-        We first sort the subviews according to geometric order.
-        Then we go through each subview, and if it has subviews,
-        they are sorted and inserted after the superview. This
-        is done recursively.
-    */
-    theSubviews = [theSubviews copy];
-    [theSubviews sortUsingFunction:keyViewComparator context:nil];
-
-    var sortedViews = [];
-
-    for (var i = 0, count = [theSubviews count]; i < count; ++i)
-    {
-        var view = theSubviews[i],
-            subviews = [view subviews];
-
-        sortedViews.push(view);
-
-        if ([subviews count])
-            sortedViews = sortedViews.concat([self _subviewsSortedByPosition:subviews]);
-    }
-
-    return sortedViews;
-}
-
-- (void)_doRecalculateKeyViewLoop
-{
-    var views = [self _viewsSortedByPosition];
-
-    for (var index = 0, count = [views count]; index < count; ++index)
-        [views[index] setNextKeyView:views[(index + 1) % count]];
-
-    _keyViewLoopIsDirty = NO;
-}
-
-- (void)setAutorecalculatesKeyViewLoop:(BOOL)shouldRecalculate
-{
-    if (_autorecalculatesKeyViewLoop === shouldRecalculate)
-        return;
-
-    _autorecalculatesKeyViewLoop = shouldRecalculate;
-}
-
-- (BOOL)autorecalculatesKeyViewLoop
-{
-    return _autorecalculatesKeyViewLoop;
-}
-
-- (void)selectNextKeyView:(id)sender
-{
-    if (_keyViewLoopIsDirty)
-        [self _doRecalculateKeyViewLoop];
-
-    var nextValidKeyView = nil;
-
-    if ([_firstResponder isKindOfClass:[CPView class]])
-        nextValidKeyView = [_firstResponder nextValidKeyView];
-
-    if (!nextValidKeyView)
-    {
-        if ([_initialFirstResponder acceptsFirstResponder])
-            nextValidKeyView = _initialFirstResponder;
-        else
-            nextValidKeyView = [_initialFirstResponder nextValidKeyView];
-    }
-
-    if (nextValidKeyView)
-        [self makeFirstResponder:nextValidKeyView];
-}
-
-- (void)selectPreviousKeyView:(id)sender
-{
-    if (_keyViewLoopIsDirty)
-        [self _doRecalculateKeyViewLoop];
-
-    var previousValidKeyView = nil;
-
-    if ([_firstResponder isKindOfClass:[CPView class]])
-        previousValidKeyView = [_firstResponder previousValidKeyView];
-
-    if (!previousValidKeyView)
-    {
-        if ([_initialFirstResponder acceptsFirstResponder])
-            previousValidKeyView = _initialFirstResponder;
-        else
-            previousValidKeyView = [_initialFirstResponder previousValidKeyView];
-    }
-
-    if (previousValidKeyView)
-        [self makeFirstResponder:previousValidKeyView];
-}
-
-- (void)selectKeyViewFollowingView:(CPView)aView
-{
-    if (_keyViewLoopIsDirty)
-        [self _doRecalculateKeyViewLoop];
-
-    var nextValidKeyView = [aView nextValidKeyView];
-
-    if ([nextValidKeyView isKindOfClass:[CPView class]])
-        [self makeFirstResponder:nextValidKeyView];
-}
-
-- (void)selectKeyViewPrecedingView:(CPView)aView
-{
-    if (_keyViewLoopIsDirty)
-        [self _doRecalculateKeyViewLoop];
-
-    var previousValidKeyView = [aView previousValidKeyView];
-
-    if ([previousValidKeyView isKindOfClass:[CPView class]])
-        [self makeFirstResponder:previousValidKeyView];
-}
-
-/*!
-    Sets the default button for the window.
-    Note: this method is deprecated use setDefaultButton: instead.
-    @param aButton - The button that should become default.
-*/
-- (void)setDefaultButtonCell:(CPButton)aButton
-{
-    [self setDefaultButton:aButton];
-}
-
-/*!
-    Returns the default button of the receiver.
-    NOTE: This method is deprecated. Use defaultButton instead.
-*/
-- (CPButton)defaultButtonCell
-{
-    return [self defaultButton];
-}
-
-/*!
-    Sets the default button for the window.
-    This is equivalent to setting the the key equivalent of the button to "return".
-    Additionally this will turn your button blue (with the Aristo theme).
-    @param aButton - The button that should become default.
-*/
-- (void)setDefaultButton:(CPButton)aButton
-{
-    if (_defaultButton === aButton)
-        return;
-
-    if ([_defaultButton keyEquivalent] === CPCarriageReturnCharacter)
-        [_defaultButton setKeyEquivalent:nil];
-
-    _defaultButton = aButton;
-
-    if ([_defaultButton keyEquivalent] !== CPCarriageReturnCharacter)
-        [_defaultButton setKeyEquivalent:CPCarriageReturnCharacter];
-}
-
-/*!
-    Returns the default button of the receiver.
-*/
-- (CPButton)defaultButton
-{
-    return _defaultButton;
-}
-
-/*!
-    Sets the default button key equivalent to "return".
-*/
-- (void)enableKeyEquivalentForDefaultButton
-{
-    _defaultButtonEnabled = YES;
-}
-
-/*!
-    Sets the default button key equivalent to "return".
-    NOTE: this method is deprecated. Use enableKeyEquivalentForDefaultButton instead.
-*/
-- (void)enableKeyEquivalentForDefaultButtonCell
-{
-    [self enableKeyEquivalentForDefaultButton];
-}
-
-/*!
-    Removes the key equivalent for the default button.
-*/
-- (void)disableKeyEquivalentForDefaultButton
-{
-    _defaultButtonEnabled = NO;
-}
-
-/*!
-    Removes the key equivalent for the default button.
-    Note: this method is deprecated. Use disableKeyEquivalentForDefaultButton instead.
-*/
-- (void)disableKeyEquivalentForDefaultButtonCell
-{
-    [self disableKeyEquivalentForDefaultButton];
-}
-
-@end
-
-var keyViewComparator = function(lhs, rhs, context)
-{
-    var lhsBounds = [lhs convertRect:[lhs bounds] toView:nil],
-        rhsBounds = [rhs convertRect:[rhs bounds] toView:nil],
-        lhsY = _CGRectGetMinY(lhsBounds),
-        rhsY = _CGRectGetMinY(rhsBounds),
-        lhsX = _CGRectGetMinX(lhsBounds),
-        rhsX = _CGRectGetMinX(rhsBounds),
-        intersectsVertically = MIN(_CGRectGetMaxY(lhsBounds), _CGRectGetMaxY(rhsBounds)) - MAX(lhsY, rhsY);
-
-    // If two views are "on the same line" (intersect vertically), then rely on the x comparison.
-    if (intersectsVertically > 0)
-    {
-        if (lhsX < rhsX)
-            return CPOrderedAscending;
-
-        if (lhsX === rhsX)
-            return CPOrderedSame;
-
-        return CPOrderedDescending;
-    }
-
-    if (lhsY < rhsY)
-        return CPOrderedAscending;
-
-    if (lhsY === rhsY)
-        return CPOrderedSame;
-
-    return CPOrderedDescending;
-};
-
-@implementation CPWindow (MenuBar)
-
-- (void)_synchronizeMenuBarTitleWithWindowTitle
-{
-    // Windows with Documents automatically update the native window title and the menu bar title.
-    if (![_windowController document] || ![self isMainWindow])
-        return;
-
-    [CPMenu setMenuBarTitle:_title];
-}
-
-@end
-
-@implementation CPWindow (BridgeSupport)
-
-/*
-    @ignore
-*/
-- (void)resizeWithOldPlatformWindowSize:(CGSize)aSize
-{
-    if ([self isFullPlatformWindow])
-        return [self setFrame:[_platformWindow visibleFrame]];
-
-    if (_autoresizingMask == CPWindowNotSizable)
-        return;
-
-    var frame = [_platformWindow contentBounds],
-        newFrame = _CGRectMakeCopy(_frame),
-        dX = (_CGRectGetWidth(frame) - aSize.width) /
-            (((_autoresizingMask & CPWindowMinXMargin) ? 1 : 0) + (_autoresizingMask & CPWindowWidthSizable ? 1 : 0) + (_autoresizingMask & CPWindowMaxXMargin ? 1 : 0)),
-        dY = (_CGRectGetHeight(frame) - aSize.height) /
-            ((_autoresizingMask & CPWindowMinYMargin ? 1 : 0) + (_autoresizingMask & CPWindowHeightSizable ? 1 : 0) + (_autoresizingMask & CPWindowMaxYMargin ? 1 : 0));
-
-    if (_autoresizingMask & CPWindowMinXMargin)
-        newFrame.origin.x += dX;
-    if (_autoresizingMask & CPWindowWidthSizable)
-        newFrame.size.width += dX;
-
-    if (_autoresizingMask & CPWindowMinYMargin)
-        newFrame.origin.y += dY;
-    if (_autoresizingMask & CPWindowHeightSizable)
-        newFrame.size.height += dY;
-
-    [self setFrame:newFrame];
-}
-
-/*
-    @ignore
-*/
-- (void)setAutoresizingMask:(unsigned)anAutoresizingMask
-{
-    _autoresizingMask = anAutoresizingMask;
-}
-
-/*
-    @ignore
-*/
-- (unsigned)autoresizingMask
-{
-    return _autoresizingMask;
-}
-
-/*!
-    Converts aPoint from the window coordinate system to the global coordinate system.
-*/
-- (CGPoint)convertBaseToGlobal:(CGPoint)aPoint
-{
-    return [CPPlatform isBrowser] ? [self convertBaseToPlatformWindow:aPoint] : [self convertBaseToScreen:aPoint];
-}
-
-/*!
-    Converts aPoint from the global coordinate system to the window coordinate system.
-*/
-- (CGPoint)convertGlobalToBase:(CGPoint)aPoint
-{
-    return [CPPlatform isBrowser] ? [self convertPlatformWindowToBase:aPoint] : [self convertScreenToBase:aPoint];
-}
-
-/*!
-    Converts aPoint from the window coordinate system to the coordinate system of the parent platform window.
-*/
-- (CGPoint)convertBaseToPlatformWindow:(CGPoint)aPoint
-{
-    if ([self _sharesChromeWithPlatformWindow])
-        return _CGPointMakeCopy(aPoint);
-
-    var origin = [self frame].origin;
-
-    return _CGPointMake(aPoint.x + origin.x, aPoint.y + origin.y);
-}
-
-/*!
-    Converts aPoint from the parent platform window coordinate system to the window's coordinate system.
-*/
-- (CGPoint)convertPlatformWindowToBase:(CGPoint)aPoint
-{
-    if ([self _sharesChromeWithPlatformWindow])
-        return _CGPointMakeCopy(aPoint);
-
-    var origin = [self frame].origin;
-
-    return _CGPointMake(aPoint.x - origin.x, aPoint.y - origin.y);
-}
-
-- (CGPoint)convertScreenToBase:(CGPoint)aPoint
-{
-    return [self convertPlatformWindowToBase:[_platformWindow convertScreenToBase:aPoint]];
-}
-
-- (CGPoint)convertBaseToScreen:(CGPoint)aPoint
-{
-    return [_platformWindow convertBaseToScreen:[self convertBaseToPlatformWindow:aPoint]];
-}
-
-- (void)_setSharesChromeWithPlatformWindow:(BOOL)shouldShareFrameWithPlatformWindow
-{
-    // We canna' do it captain! We just don't have the power!
-    if (shouldShareFrameWithPlatformWindow && [CPPlatform isBrowser])
-        return;
-
-    _sharesChromeWithPlatformWindow = shouldShareFrameWithPlatformWindow;
-
-    [self _updateShadow];
-}
-
-- (BOOL)_sharesChromeWithPlatformWindow
-{
-    return _sharesChromeWithPlatformWindow;
-}
-
-// Undo and Redo Support
-/*!
-    Returns the window's undo manager.
-*/
-- (CPUndoManager)undoManager
-{
-    // If we've ever created an undo manager, return it.
-    if (_undoManager)
-        return _undoManager;
-
-    // If not, check to see if the document has one.
-    var documentUndoManager = [[_windowController document] undoManager];
-
-    if (documentUndoManager)
-        return documentUndoManager;
-
-    // If not, check to see if the delegate has one.
-    if (_delegateRespondsToWindowWillReturnUndoManagerSelector)
-        return [_delegate windowWillReturnUndoManager:self];
-
-    // If not, create one.
-    if (!_undoManager)
-        _undoManager = [[CPUndoManager alloc] init];
-
-    return _undoManager;
-}
-
-/*!
-    Sends the undo manager an \c -undo: message.
-    @param aSender the object requesting this
-*/
-- (void)undo:(id)aSender
-{
-    [[self undoManager] undo];
-}
-
-/*!
-    Sends the undo manager a \c -redo: message.
-    @param aSender the object requesting this
-*/
-- (void)redo:(id)aSender
-{
-    [[self undoManager] redo];
-}
-
-- (BOOL)containsPoint:(CGPoint)aPoint
-{
-    return _CGRectContainsPoint(_frame, aPoint);
-}
-
-- (BOOL)_isValidMousePoint:(CGPoint)aPoint
-{
-    // If we are using the new resizing mode, mouse events are valid
-    // outside the window's frame for non-full platform windows.
-    var mouseFrame = (!_isFullPlatformWindow && (_styleMask & CPResizableWindowMask) && (CPWindowResizeStyle === CPWindowResizeStyleModern)) ? _CGRectInset(_frame, -CPWindowResizeSlop, -CPWindowResizeSlop) : _frame;
-
-    return _CGRectContainsPoint(mouseFrame, aPoint);
-}
-
-@end
-
-@implementation CPWindow (Deprecated)
-/*!
-    Sets the CPWindow to fill the whole browser window.
-    NOTE: this method has been deprecated in favor of setFullPlatformWindow:
-*/
-- (void)setFullBridge:(BOOL)shouldBeFullBridge
-{
-    [self setFullPlatformWindow:shouldBeFullBridge];
-}
-
-/*!
-    Returns YES if the window fills the full browser window, otherwise NO.
-    NOTE: this method has been deprecated in favor of isFullPlatformWindow.
-*/
-- (BOOL)isFullBridge
-{
-    return [self isFullPlatformWindow];
-}
-
-/*
-    @ignore
-*/
-- (CGPoint)convertBaseToBridge:(CGPoint)aPoint
-{
-    return [self convertBaseToPlatformWindow:aPoint];
-}
-
-/*
-    @ignore
-*/
-- (CGPoint)convertBridgeToBase:(CGPoint)aPoint
-{
-    return [self convertPlatformWindowToBase:aPoint];
-}
-
-@end
-
-var interpolate = function(fromValue, toValue, progress)
-{
-    return fromValue + (toValue - fromValue) * progress;
-};
-
-/* @ignore */
-@implementation _CPWindowFrameAnimation : CPAnimation
-{
-    CPWindow    _window;
-
-    CGRect      _startFrame;
-    CGRect      _targetFrame;
-}
-
-- (id)initWithWindow:(CPWindow)aWindow targetFrame:(CGRect)aTargetFrame
-{
-    self = [super initWithDuration:[aWindow animationResizeTime:aTargetFrame] animationCurve:CPAnimationLinear];
-
-    if (self)
-    {
-        _window = aWindow;
-
-        _targetFrame = _CGRectMakeCopy(aTargetFrame);
-        _startFrame = _CGRectMakeCopy([_window frame]);
-    }
-
-    return self;
-}
-
-- (void)startAnimation
-{
-    [super startAnimation];
-
-    _window._isAnimating = YES;
-}
-
-- (void)setCurrentProgress:(float)aProgress
-{
-    [super setCurrentProgress:aProgress];
-
-    var value = [self currentValue];
-
-    if (value == 1.0)
-        _window._isAnimating = NO;
-
-    var newFrame = _CGRectMake(
-            interpolate(_CGRectGetMinX(_startFrame), _CGRectGetMinX(_targetFrame), value),
-            interpolate(_CGRectGetMinY(_startFrame), _CGRectGetMinY(_targetFrame), value),
-            interpolate(_CGRectGetWidth(_startFrame), _CGRectGetWidth(_targetFrame), value),
-            interpolate(_CGRectGetHeight(_startFrame), _CGRectGetHeight(_targetFrame), value));
-
-    [_window setFrame:newFrame display:YES animate:NO];
-}
-
-@end
-
-function _CPWindowFullPlatformWindowSessionMake(aWindowView, aContentRect, hasShadow, aLevel)
-{
-    return { windowView:aWindowView, contentRect:aContentRect, hasShadow:hasShadow, level:aLevel };
-}
-
-CPStandardWindowShadowStyle = 0;
-CPMenuWindowShadowStyle     = 1;
-CPPanelWindowShadowStyle    = 2;
-CPCustomWindowShadowStyle   = 3;
-
-
-=======
 @import "_CPWindow.j"
->>>>>>> 77d66fa0
 @import "_CPWindowView.j"
 @import "_CPStandardWindowView.j"
 @import "_CPDocModalWindowView.j"
