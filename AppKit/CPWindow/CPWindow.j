--- conflicted
+++ resolved
@@ -192,22 +192,11 @@
 CPWindowShadowStyleMenu     = 1;
 CPWindowShadowStylePanel    = 2;
 
-<<<<<<< HEAD
-=======
 CPWindowResizeStyleModern = 0;
 CPWindowResizeStyleLegacy = 1;
 CPWindowResizeStyle = CPWindowResizeStyleModern;
 CPWindowResizeSlop = 3;
 
-var SHADOW_MARGIN_LEFT      = 20.0,
-    SHADOW_MARGIN_RIGHT     = 19.0,
-    SHADOW_MARGIN_TOP       = 10.0,
-    SHADOW_MARGIN_BOTTOM    = 10.0,
-    SHADOW_DISTANCE         = 5.0,
-
-    _CPWindowShadowColor    = nil;
-
->>>>>>> 64915f18
 var CPWindowSaveImage       = nil,
     CPWindowSavingImage     = nil,
 
