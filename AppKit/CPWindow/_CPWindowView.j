--- conflicted
+++ resolved
@@ -23,13 +23,8 @@
 @import "CPImageView.j"
 @import "CPView.j"
 
-<<<<<<< HEAD
-=======
-
-var _CPWindowViewResizeIndicatorImage = nil,
-    _CPWindowViewCornerResizeRectWidth = 10,
-
-    _CPWindowViewResizeRegionNone = -1,
+
+var _CPWindowViewResizeRegionNone = -1,
     _CPWindowViewResizeRegionTopLeft = 0,
     _CPWindowViewResizeRegionTop = 1,
     _CPWindowViewResizeRegionTopRight = 2,
@@ -39,12 +34,10 @@
     _CPWindowViewResizeRegionBottomLeft = 6,
     _CPWindowViewResizeRegionLeft = 7;
 
->>>>>>> 64915f18
 @implementation _CPWindowView : CPView
 {
     unsigned    _styleMask;
 
-    BOOL        _hasResizeIndicator;
     CPImageView _resizeIndicator;
     CGSize      _resizeIndicatorOffset;
 
@@ -61,17 +54,6 @@
     CPView      _sheetShadowView;
 }
 
-<<<<<<< HEAD
-=======
-+ (void)initialize
-{
-    if (self !== [_CPWindowView class])
-        return;
-
-    _CPWindowViewResizeIndicatorImage = [[CPImage alloc] initWithContentsOfFile:[[CPBundle bundleForClass:[CPWindow class]] pathForResource:@"_CPWindowView/_CPWindowViewResizeIndicator.png"] size:_CGSizeMake(12.0, 12.0)];
-}
-
->>>>>>> 64915f18
 + (CGRect)contentRectForFrameRect:(CGRect)aFrameRect
 {
     return _CGRectMakeCopy(aFrameRect);
@@ -532,22 +514,9 @@
 
 - (void)setShowsResizeIndicator:(BOOL)shouldShowResizeIndicator
 {
-<<<<<<< HEAD
-    _hasResizeIndicator = shouldShowResizeIndicator;
-
-    if (shouldShowResizeIndicator)
+    if (shouldShowResizeIndicator && CPWindowResizeStyle === CPWindowResizeStyleLegacy)
     {
         _resizeIndicator = [[CPImageView alloc] initWithFrame:CGRectMakeZero()];
-=======
-    if (shouldShowResizeIndicator && CPWindowResizeStyle === CPWindowResizeStyleLegacy)
-    {
-        var size = [_CPWindowViewResizeIndicatorImage size],
-            boundsSize = [self frame].size;
-
-        _resizeIndicator = [[CPImageView alloc] initWithFrame:_CGRectMake(boundsSize.width - size.width - _resizeIndicatorOffset.width, boundsSize.height - size.height - _resizeIndicatorOffset.height, size.width, size.height)];
-
-        [_resizeIndicator setImage:_CPWindowViewResizeIndicatorImage];
->>>>>>> 64915f18
         [_resizeIndicator setAutoresizingMask:CPViewMinXMargin | CPViewMinYMargin];
 
         [self addSubview:_resizeIndicator];
