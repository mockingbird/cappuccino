--- conflicted
+++ resolved
@@ -99,11 +99,7 @@
 CPKeyValueChangeReplacement = 4;
 
 var kvoNewAndOld = CPKeyValueObservingOptionNew|CPKeyValueObservingOptionOld,
-<<<<<<< HEAD
-    DependentKeysMap = {},
-=======
     DependentKeysKey = "$KVODEPENDENT",
->>>>>>> 0ef4e9bc
     KVOProxyKey = "$KVOPROXY";
 
 //rule of thumb: _ methods are called on the real proxy object, others are called on the "fake" proxy object (aka the real object)
@@ -214,20 +210,12 @@
     if (!affectingKeysCount)
         return;
 
-<<<<<<< HEAD
-    var dependentKeysForClass = DependentKeysMap[[_nativeClass UID]];
-=======
     var dependentKeysForClass = _nativeClass[DependentKeysKey];
->>>>>>> 0ef4e9bc
 
     if (!dependentKeysForClass)
     {
         dependentKeysForClass = {};
-<<<<<<< HEAD
-        DependentKeysMap[[_nativeClass UID]] = dependentKeysForClass;
-=======
         _nativeClass[DependentKeysKey] = dependentKeysForClass;
->>>>>>> 0ef4e9bc
     }
 
     while (affectingKeysCount--)
@@ -386,11 +374,7 @@
             [observerInfo.observer observeValueForKeyPath:aKey ofObject:_targetObject change:changes context:observerInfo.context];
     }
     
-<<<<<<< HEAD
-    var dependentKeysMap = DependentKeysMap[[_nativeClass UID]];
-=======
     var dependentKeysMap = _nativeClass[DependentKeysKey];
->>>>>>> 0ef4e9bc
 
     if (!dependentKeysMap)
         return;
