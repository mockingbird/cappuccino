/*
 * CPKeyValueCoding.j
 * Foundation
 *
 * Created by Ross Boucher.
 * Copyright 2008, 280 North, Inc.
 *
 * This library is free software; you can redistribute it and/or
 * modify it under the terms of the GNU Lesser General Public
 * License as published by the Free Software Foundation; either
 * version 2.1 of the License, or (at your option) any later version.
 *
 * This library is distributed in the hope that it will be useful,
 * but WITHOUT ANY WARRANTY; without even the implied warranty of
 * MERCHANTABILITY or FITNESS FOR A PARTICULAR PURPOSE. See the GNU
 * Lesser General Public License for more details.
 *
 * You should have received a copy of the GNU Lesser General Public
 * License along with this library; if not, write to the Free Software
 * Foundation, Inc., 51 Franklin Street, Fifth Floor, Boston, MA 02110-1301 USA
 */

@import "CPArray.j"
@import "CPDictionary.j"
@import "CPException.j"
@import "CPNull.j"
@import "CPObject.j"
@import "CPSet.j"

@implementation CPObject (KeyValueObserving)

- (void)willChangeValueForKey:(CPString)aKey
{
}

- (void)didChangeValueForKey:(CPString)aKey
{
}

- (void)willChange:(CPKeyValueChange)aChange valuesAtIndexes:(CPIndexSet)indexes forKey:(CPString)aKey
{
}

- (void)didChange:(CPKeyValueChange)aChange valuesAtIndexes:(CPIndexSet)indexes forKey:(CPString)aKey
{
}

- (void)willChangeValueForKey:(CPString)aKey withSetMutation:(CPKeyValueSetMutationKind)aMutationKind usingObjects:(CPSet)objects
{
}

- (void)didChangeValueForKey:(CPString)aKey withSetMutation:(CPKeyValueSetMutationKind)aMutationKind usingObjects:(CPSet)objects
{
}

- (void)addObserver:(id)anObserver forKeyPath:(CPString)aPath options:(unsigned)options context:(id)aContext
{
    if (!anObserver || !aPath)
        return;

    [[_CPKVOProxy proxyForObject:self] _addObserver:anObserver forKeyPath:aPath options:options context:aContext];
}

- (void)removeObserver:(id)anObserver forKeyPath:(CPString)aPath
{
    if (!anObserver || !aPath)
        return;

    [self[KVOProxyKey] _removeObserver:anObserver forKeyPath:aPath];
}

+ (BOOL)automaticallyNotifiesObserversForKey:(CPString)aKey
{
    return YES;
}

+ (CPSet)keyPathsForValuesAffectingValueForKey:(CPString)aKey
{
    var capitalizedKey = aKey.charAt(0).toUpperCase() + aKey.substring(1),
        selector = "keyPathsForValuesAffecting" + capitalizedKey;

    if ([[self class] respondsToSelector:selector])
        return objj_msgSend([self class], selector);

    return [CPSet set];
}

- (void)applyChange:(CPDictionary)aChange toKeyPath:(CPString)aKeyPath
{
    var changeKind = [aChange objectForKey:CPKeyValueChangeKindKey],
        oldValue = [aChange objectForKey:CPKeyValueChangeOldKey],
        newValue = [aChange objectForKey:CPKeyValueChangeNewKey];

    if (newValue === [CPNull null])
        newValue = nil;

    if (changeKind === CPKeyValueChangeSetting)
        return [self setValue:newValue forKeyPath:aKeyPath];

    var indexes = [aChange objectForKey:CPKeyValueChangeIndexesKey];

    // If we have an indexes entry, then we have an ordered to-many relationship
    if (indexes)
    {
        if (changeKind === CPKeyValueChangeInsertion)
            [[self mutableArrayValueForKeyPath:aKeyPath] insertObjects:newValue atIndexes:indexes];

        else if (changeKind === CPKeyValueChangeRemoval)
            [[self mutableArrayValueForKeyPath:aKeyPath] removeObjectsAtIndexes:indexes];

        else if (changeKind === CPKeyValueChangeReplacement)
            [[self mutableArrayValueForKeyPath:aKeyPath] replaceObjectAtIndexes:indexes withObjects:newValue];
    }
    else
    {
        if (changeKind === CPKeyValueChangeInsertion)
            [[self mutableSetValueForKeyPath:aKeyPath] unionSet:newValue];

        else if (changeKind === CPKeyValueChangeRemoval)
            [[self mutableSetValueForKeyPath:aKeyPath] minusSet:oldValue];

        else if (changeKind === CPKeyValueChangeReplacement)
            [[self mutableSetValueForKeyPath:aKeyPath] setSet:newValue];
    }
}

@end

@implementation CPDictionary (KeyValueObserving)

- (CPDictionary)inverseChangeDictionary
{
    var inverseChangeDictionary = [self mutableCopy],
        changeKind = [self objectForKey:CPKeyValueChangeKindKey];

    if (changeKind === CPKeyValueChangeSetting || changeKind === CPKeyValueChangeReplacement)
    {
        [inverseChangeDictionary
            setObject:[self objectForKey:CPKeyValueChangeOldKey]
               forKey:CPKeyValueChangeNewKey];

        [inverseChangeDictionary
            setObject:[self objectForKey:CPKeyValueChangeNewKey]
               forKey:CPKeyValueChangeOldKey];
    }

    else if (changeKind === CPKeyValueChangeInsertion)
    {
        [inverseChangeDictionary
            setObject:CPKeyValueChangeRemoval
               forKey:CPKeyValueChangeKindKey];

        [inverseChangeDictionary
            setObject:[self objectForKey:CPKeyValueChangeNewKey]
               forKey:CPKeyValueChangeOldKey];

        [inverseChangeDictionary removeObjectForKey:CPKeyValueChangeNewKey];
    }

    else if (changeKind === CPKeyValueChangeRemoval)
    {
        [inverseChangeDictionary
            setObject:CPKeyValueChangeInsertion
               forKey:CPKeyValueChangeKindKey];

        [inverseChangeDictionary
            setObject:[self objectForKey:CPKeyValueChangeOldKey]
               forKey:CPKeyValueChangeNewKey];

        [inverseChangeDictionary removeObjectForKey:CPKeyValueChangeOldKey];
    }

    return inverseChangeDictionary;
}

@end

// KVO Options
CPKeyValueObservingOptionNew        = 1 << 0;
CPKeyValueObservingOptionOld        = 1 << 1;
CPKeyValueObservingOptionInitial    = 1 << 2;
CPKeyValueObservingOptionPrior      = 1 << 3;

// KVO Change Dictionary Keys
CPKeyValueChangeKindKey                 = @"CPKeyValueChangeKindKey";
CPKeyValueChangeNewKey                  = @"CPKeyValueChangeNewKey";
CPKeyValueChangeOldKey                  = @"CPKeyValueChangeOldKey";
CPKeyValueChangeIndexesKey              = @"CPKeyValueChangeIndexesKey";
CPKeyValueChangeNotificationIsPriorKey  = @"CPKeyValueChangeNotificationIsPriorKey";

// KVO Change Types
CPKeyValueChangeSetting     = 1;
CPKeyValueChangeInsertion   = 2;
CPKeyValueChangeRemoval     = 3;
CPKeyValueChangeReplacement = 4;

// CPKeyValueSetMutationKind
CPKeyValueUnionSetMutation = 1;
CPKeyValueMinusSetMutation = 2;
CPKeyValueIntersectSetMutation = 3;
CPKeyValueSetSetMutation = 4;

//FIXME: "secret" dict ivar-keys are workaround to support unordered to-many relationships without too many modifications
_CPKeyValueChangeSetMutationObjectsKey  = @"_CPKeyValueChangeSetMutationObjectsKey";
_CPKeyValueChangeSetMutationKindKey     = @"_CPKeyValueChangeSetMutationKindKey";
_CPKeyValueChangeSetMutationNewValueKey = @"_CPKeyValueChangeSetMutationNewValueKey";

var _changeKindForSetMutationKind = function(mutationKind)
{
    switch (mutationKind)
    {
        case CPKeyValueUnionSetMutation:        return CPKeyValueChangeInsertion;
        case CPKeyValueMinusSetMutation:        return CPKeyValueChangeRemoval;
        case CPKeyValueIntersectSetMutation:    return CPKeyValueChangeRemoval;
        case CPKeyValueSetSetMutation:          return CPKeyValueChangeReplacement;
    }
}

var kvoNewAndOld        = CPKeyValueObservingOptionNew | CPKeyValueObservingOptionOld,
    DependentKeysKey    = "$KVODEPENDENT",
    KVOProxyKey         = "$KVOPROXY";

//rule of thumb: _ methods are called on the real proxy object, others are called on the "fake" proxy object (aka the real object)

/* @ignore */
@implementation _CPKVOProxy : CPObject
{
    id              _targetObject;
    Class           _nativeClass;
    CPDictionary    _changesForKey;
    CPDictionary    _nestingForKey;
    Object          _observersForKey;
    int             _observersForKeyLength;
    CPSet           _replacedKeys;
    CPSet           _suppressedNotifications;
}

+ (id)proxyForObject:(CPObject)anObject
{
    var proxy = anObject[KVOProxyKey];

    if (proxy)
        return proxy;

    return [[self alloc] initWithTarget:anObject];
}

- (id)initWithTarget:(id)aTarget
{
    if (self = [super init])
    {
<<<<<<< HEAD
        _targetObject            = aTarget;
        _nativeClass             = [aTarget class];
        _observersForKey         = {};
        _changesForKey           = {};
        _observersForKeyLength   = 0;
        _suppressedNotifications = [CPSet set];
=======
        _targetObject       = aTarget;
        _nativeClass        = [aTarget class];
        _observersForKey    = {};
        _changesForKey      = {};
        _nestingForKey      = {};
        _observersForKeyLength = 0;
>>>>>>> 9f459f05

        [self _replaceClass];
        aTarget[KVOProxyKey] = self;
    }
    return self;
}

- (void)_replaceClass
{
    var currentClass = _nativeClass,
        kvoClassName = "$KVO_" + class_getName(_nativeClass),
        existingKVOClass = objj_lookUpClass(kvoClassName);

    if (existingKVOClass)
    {
        _targetObject.isa = existingKVOClass;
        _replacedKeys = existingKVOClass._replacedKeys;
        return;
    }

    var kvoClass = objj_allocateClassPair(currentClass, kvoClassName);

    objj_registerClassPair(kvoClass);

    _replacedKeys = [CPSet set];
    kvoClass._replacedKeys = _replacedKeys;

    //copy in the methods from our model subclass
    var methods = class_copyMethodList(_CPKVOModelSubclass);

    if ([_targetObject isKindOfClass:[CPDictionary class]])
        methods = methods.concat(class_copyMethodList(_CPKVOModelDictionarySubclass));

    class_addMethods(kvoClass, methods);

    _targetObject.isa = kvoClass;
}

- (void)_replaceModifiersForKey:(CPString)aKey
{
    if ([_replacedKeys containsObject:aKey] || ![_nativeClass automaticallyNotifiesObserversForKey:aKey])
        return;

    [_replacedKeys addObject:aKey];

    var theClass = _nativeClass,
        KVOClass = _targetObject.isa,
        capitalizedKey = aKey.charAt(0).toUpperCase() + aKey.substring(1);

    // Attribute and To-One Relationships
    var setKey_selector = sel_getUid("set" + capitalizedKey + ":"),
        setKey_method = class_getInstanceMethod(theClass, setKey_selector);

    if (setKey_method)
    {
        var setKey_method_imp = setKey_method.method_imp;

        class_addMethod(KVOClass, setKey_selector, function(self, _cmd, anObject)
        {
            [self willChangeValueForKey:aKey];

            setKey_method_imp(self, _cmd, anObject);

            [self didChangeValueForKey:aKey];
        }, "");
    }

    // FIXME: Deprecated.
    var _setKey_selector = sel_getUid("_set" + capitalizedKey + ":"),
        _setKey_method = class_getInstanceMethod(theClass, _setKey_selector);

    if (_setKey_method)
    {
        var _setKey_method_imp = _setKey_method.method_imp;

        class_addMethod(KVOClass, _setKey_selector, function(self, _cmd, anObject)
        {
            [self willChangeValueForKey:aKey];

            _setKey_method_imp(self, _cmd, anObject);

            [self didChangeValueForKey:aKey];
        }, "");
    }

    // Ordered To-Many Relationships
    var insertObject_inKeyAtIndex_selector = sel_getUid("insertObject:in" + capitalizedKey + "AtIndex:"),
        insertObject_inKeyAtIndex_method =
            class_getInstanceMethod(theClass, insertObject_inKeyAtIndex_selector),

        insertKey_atIndexes_selector = sel_getUid("insert" + capitalizedKey + ":atIndexes:"),
        insertKey_atIndexes_method =
            class_getInstanceMethod(theClass, insertKey_atIndexes_selector),

        removeObjectFromKeyAtIndex_selector = sel_getUid("removeObjectFrom" + capitalizedKey + "AtIndex:"),
        removeObjectFromKeyAtIndex_method =
            class_getInstanceMethod(theClass, removeObjectFromKeyAtIndex_selector),

        removeKeyAtIndexes_selector = sel_getUid("remove" + capitalizedKey + "AtIndexes:"),
        removeKeyAtIndexes_method = class_getInstanceMethod(theClass, removeKeyAtIndexes_selector);

    if ((insertObject_inKeyAtIndex_method || insertKey_atIndexes_method) &&
        (removeObjectFromKeyAtIndex_method || removeKeyAtIndexes_method))
    {
        if (insertObject_inKeyAtIndex_method)
        {
            var insertObject_inKeyAtIndex_method_imp = insertObject_inKeyAtIndex_method.method_imp;

            class_addMethod(KVOClass, insertObject_inKeyAtIndex_selector, function(self, _cmd, anObject, anIndex)
            {
                [self willChange:CPKeyValueChangeInsertion
                 valuesAtIndexes:[CPIndexSet indexSetWithIndex:anIndex]
                          forKey:aKey];

                insertObject_inKeyAtIndex_method_imp(self, _cmd, anObject, anIndex);

                [self didChange:CPKeyValueChangeInsertion
                valuesAtIndexes:[CPIndexSet indexSetWithIndex:anIndex]
                         forKey:aKey];
            }, "");
        }

        if (insertKey_atIndexes_method)
        {
            var insertKey_atIndexes_method_imp = insertKey_atIndexes_method.method_imp;

            class_addMethod(KVOClass, insertKey_atIndexes_selector, function(self, _cmd, objects, indexes)
            {
                [self willChange:CPKeyValueChangeInsertion
                 valuesAtIndexes:[indexes copy]
                          forKey:aKey];

                insertKey_atIndexes_method_imp(self, _cmd, objects, indexes);

                [self didChange:CPKeyValueChangeInsertion
                valuesAtIndexes:[indexes copy]
                         forKey:aKey];
            }, "");
        }

        if (removeObjectFromKeyAtIndex_method)
        {
            var removeObjectFromKeyAtIndex_method_imp = removeObjectFromKeyAtIndex_method.method_imp;

            class_addMethod(KVOClass, removeObjectFromKeyAtIndex_selector, function(self, _cmd, anIndex)
            {
                [self willChange:CPKeyValueChangeRemoval
                 valuesAtIndexes:[CPIndexSet indexSetWithIndex:anIndex]
                          forKey:aKey];

                removeObjectFromKeyAtIndex_method_imp(self, _cmd, anIndex);

                [self didChange:CPKeyValueChangeRemoval
                valuesAtIndexes:[CPIndexSet indexSetWithIndex:anIndex]
                         forKey:aKey];
            }, "");
        }

        if (removeKeyAtIndexes_method)
        {
            var removeKeyAtIndexes_method_imp = removeKeyAtIndexes_method.method_imp;

            class_addMethod(KVOClass, removeKeyAtIndexes_selector, function(self, _cmd, indexes)
            {
                [self willChange:CPKeyValueChangeRemoval
                 valuesAtIndexes:[indexes copy]
                          forKey:aKey];

                removeKeyAtIndexes_method_imp(self, _cmd, indexes);

                [self didChange:CPKeyValueChangeRemoval
                valuesAtIndexes:[indexes copy]
                         forKey:aKey];
            }, "");
        }

        // These are optional.
        var replaceObjectInKeyAtIndex_withObject_selector =
                sel_getUid("replaceObjectIn" + capitalizedKey + "AtIndex:withObject:"),
            replaceObjectInKeyAtIndex_withObject_method =
                class_getInstanceMethod(theClass, replaceObjectInKeyAtIndex_withObject_selector);

        if (replaceObjectInKeyAtIndex_withObject_method)
        {
            var replaceObjectInKeyAtIndex_withObject_method_imp =
                    replaceObjectInKeyAtIndex_withObject_method.method_imp;

            class_addMethod(KVOClass, replaceObjectInKeyAtIndex_withObject_selector,
            function(self, _cmd, anIndex, anObject)
            {
                [self willChange:CPKeyValueChangeReplacement
                 valuesAtIndexes:[CPIndexSet indexSetWithIndex:anIndex]
                          forKey:aKey];

                replaceObjectInKeyAtIndex_withObject_method_imp(self, _cmd, anIndex, anObject);

                [self didChange:CPKeyValueChangeReplacement
                valuesAtIndexes:[CPIndexSet indexSetWithIndex:anIndex]
                         forKey:aKey];
            }, "");
        }

        var replaceKeyAtIndexes_withKey_selector =
                sel_getUid("replace" + capitalizedKey + "AtIndexes:with" + capitalizedKey + ":"),
            replaceKeyAtIndexes_withKey_method =
                class_getInstanceMethod(theClass, replaceKeyAtIndexes_withKey_selector);

        if (replaceKeyAtIndexes_withKey_method)
        {
            var replaceKeyAtIndexes_withKey_method_imp = replaceKeyAtIndexes_withKey_method.method_imp;

            class_addMethod(KVOClass, replaceKeyAtIndexes_withKey_selector, function(self, _cmd, indexes, objects)
            {
                [self willChange:CPKeyValueChangeReplacement
                 valuesAtIndexes:[indexes copy]
                          forKey:aKey];

                replaceObjectInKeyAtIndex_withObject_method_imp(self, _cmd, indexes, objects);

                [self didChange:CPKeyValueChangeReplacement
                valuesAtIndexes:[indexes copy]
                         forKey:aKey];
            }, "");
        }
    }

    // Unordered To-Many Relationships
    var addKeyObject_selector = sel_getUid("add" + capitalizedKey + "Object:"),
        addKeyObject_method = class_getInstanceMethod(theClass, addKeyObject_selector),

        addKey_selector = sel_getUid("add" + capitalizedKey + ":"),
        addKey_method = class_getInstanceMethod(theClass, addKey_selector),

        removeKeyObject_selector = sel_getUid("remove" + capitalizedKey + "Object:"),
        removeKeyObject_method = class_getInstanceMethod(theClass, removeKeyObject_selector),

        removeKey_selector = sel_getUid("remove" + capitalizedKey + ":"),
        removeKey_method = class_getInstanceMethod(theClass, removeKey_selector);

    if ((addKeyObject_method || addKey_method) && (removeKeyObject_method || removeKey_method))
    {
        if (addKeyObject_method)
        {
            var addKeyObject_method_imp = addKeyObject_method.method_imp;

            class_addMethod(KVOClass, addKeyObject_selector, function(self, _cmd, anObject)
            {
                [self willChangeValueForKey:aKey
                            withSetMutation:CPKeyValueUnionSetMutation
                               usingObjects:[CPSet setWithObject:anObject]];

                addKeyObject_method_imp(self, _cmd, anObject);

                [self didChangeValueForKey:aKey
                           withSetMutation:CPKeyValueUnionSetMutation
                              usingObjects:[CPSet setWithObject:anObject]];
            }, "");
        }

        if (addKey_method)
        {
            var addKey_method_imp = addKey_method.method_imp;

            class_addMethod(KVOClass, addKey_selector, function(self, _cmd, objects)
            {
                [self willChangeValueForKey:aKey
                            withSetMutation:CPKeyValueUnionSetMutation
                               usingObjects:[objects copy]];

                addKey_method_imp(self, _cmd, objects);

                [self didChangeValueForKey:aKey
                           withSetMutation:CPKeyValueUnionSetMutation
                              usingObjects:[objects copy]];
            }, "");
        }

        if (removeKeyObject_method)
        {
            var removeKeyObject_method_imp = removeKeyObject_method.method_imp;

            class_addMethod(KVOClass, removeKeyObject_selector, function(self, _cmd, anObject)
            {
                [self willChangeValueForKey:aKey
                            withSetMutation:CPKeyValueMinusSetMutation
                               usingObjects:[CPSet setWithObject:anObject]];

                removeKeyObject_method_imp(self, _cmd, anObject);

                [self didChangeValueForKey:aKey
                           withSetMutation:CPKeyValueMinusSetMutation
                              usingObjects:[CPSet setWithObject:anObject]];
            }, "");
        }

        if (removeKey_method)
        {
            var removeKey_method_imp = removeKey_method.method_imp;

            class_addMethod(KVOClass, removeKey_selector, function(self, _cmd, objects)
            {
                [self willChangeValueForKey:aKey
                            withSetMutation:CPKeyValueMinusSetMutation
                               usingObjects:[objects copy]];

                removeKey_method_imp(self, _cmd, objects);

                [self didChangeValueForKey:aKey
                           withSetMutation:CPKeyValueMinusSetMutation
                              usingObjects:[objects copy]];
            }, "");
        }

        // intersect<Key>: is optional.
        var intersectKey_selector = sel_getUid("intersect" + capitalizedKey + ":"),
            intersectKey_method = class_getInstanceMethod(theClass, intersectKey_selector);

        if (intersectKey_method)
        {
            var intersectKey_method_imp = intersectKey_method.method_imp;

            class_addMethod(KVOClass, intersectKey_selector, function(self, _cmd, aSet)
            {
                [self willChangeValueForKey:aKey
                            withSetMutation:CPKeyValueIntersectSetMutation
                               usingObjects:[aSet copy]];

                intersectKey_method_imp(self, _cmd, aSet);

                [self didChangeValueForKey:aKey
                           withSetMutation:CPKeyValueIntersectSetMutation
                              usingObjects:[aSet copy]];
            }, "");
        }
    }

    var affectingKeys = [[_nativeClass keyPathsForValuesAffectingValueForKey:aKey] allObjects],
        affectingKeysCount = affectingKeys ? affectingKeys.length : 0;

    if (!affectingKeysCount)
        return;

    var dependentKeysForClass = _nativeClass[DependentKeysKey];

    if (!dependentKeysForClass)
    {
        dependentKeysForClass = {};
        _nativeClass[DependentKeysKey] = dependentKeysForClass;
    }

    while (affectingKeysCount--)
    {
        var affectingKey = affectingKeys[affectingKeysCount],
            affectedKeys = dependentKeysForClass[affectingKey];

        if (!affectedKeys)
        {
            affectedKeys = [CPSet new];
            dependentKeysForClass[affectingKey] = affectedKeys;
        }

        [affectedKeys addObject:aKey];

        //observe key paths of objects other then ourselves, so we are notified of the changes
        //use CPKeyValueObservingOptionPrior to ensure proper wrapping around changes
        //so CPKeyValueObservingOptionPrior and CPKeyValueObservingOptionOld can be fulfilled even for dependent keys
        if (affectingKey.indexOf(@".") !== -1)
            [_targetObject addObserver:self forKeyPath:affectingKey options:CPKeyValueObservingOptionPrior | kvoNewAndOld  context:nil];
        else
            [self _replaceModifiersForKey:affectingKey];
    }
}

- (void)observeValueForKeyPath:(CPString)theKeyPath ofObject:(id)theObject change:(CPDictionary)theChanges context:(id)theContext
{
    // Fire change events for the dependent keys
    var dependentKeysForClass = _nativeClass[DependentKeysKey],
        dependentKeys = [dependentKeysForClass[theKeyPath] allObjects],
        isBeforeFlag = !![theChanges objectForKey:CPKeyValueChangeNotificationIsPriorKey];

    for (var i = 0; i < [dependentKeys count]; i++)
    {
        var dependantKey = [dependentKeys objectAtIndex:i];
        [self _sendNotificationsForKey:dependantKey changeOptions:theChanges isBefore:isBeforeFlag];
    }
}

- (void)_addObserver:(id)anObserver forKeyPath:(CPString)aPath options:(unsigned)options context:(id)aContext
{
    if (!anObserver)
        return;

    var forwarder = nil;

    if (aPath.indexOf('.') != CPNotFound)
        forwarder = [[_CPKVOForwardingObserver alloc] initWithKeyPath:aPath object:_targetObject observer:anObserver options:options context:aContext];
    else
        [self _replaceModifiersForKey:aPath];

    var observers = _observersForKey[aPath];

    if (!observers)
    {
        observers = [CPDictionary dictionary];
        _observersForKey[aPath] = observers;
        _observersForKeyLength++;
    }

    [observers setObject:_CPKVOInfoMake(anObserver, options, aContext, forwarder) forKey:[anObserver UID]];

    if (options & CPKeyValueObservingOptionInitial)
    {
        var newValue = [_targetObject valueForKeyPath:aPath];

        if (newValue === nil || newValue === undefined)
            newValue = [CPNull null];

        var changes = [CPDictionary dictionaryWithObject:newValue forKey:CPKeyValueChangeNewKey];
        [anObserver observeValueForKeyPath:aPath ofObject:_targetObject change:changes context:aContext];
    }
}

- (void)_removeObserver:(id)anObserver forKeyPath:(CPString)aPath
{
    var observers = _observersForKey[aPath];

    if (!observers)
    {
        CPLog.warn(@"Cannot remove an observer %@ for the key path \"%@\" from %@ because it is not registered as an observer.",
            _targetObject, aPath, anObserver);

        return;
    }

    if (aPath.indexOf('.') != CPNotFound)
    {
        var forwarder = [observers objectForKey:[anObserver UID]].forwarder;
        [forwarder finalize];
    }

    [observers removeObjectForKey:[anObserver UID]];

    if (![observers count])
    {
        _observersForKeyLength--;
        delete _observersForKey[aPath];
    }

    if (!_observersForKeyLength)
    {
        _targetObject.isa = _nativeClass; //restore the original class
        delete _targetObject[KVOProxyKey];
    }
}

//FIXME: We do not compute and cache if CPKeyValueObservingOptionOld is needed, so we may do unnecessary work

- (void)_sendNotificationsForKey:(CPString)aKey changeOptions:(CPDictionary)changeOptions isBefore:(BOOL)isBefore
{
    var changes = _changesForKey[aKey];

    if (isBefore)
    {
        if (changes)
        {
            // "willChange:X" nesting.
            var level = _nestingForKey[aKey];
            if (!level)
                [CPException raise:CPInternalInconsistencyException reason:@"_changesForKey without _nestingForKey"];
            _nestingForKey[aKey] = level + 1;
            // Only notify on the first willChange..., silently note any following nested calls.
            return;
        }
        _nestingForKey[aKey] = 1;

        changes = changeOptions;

        var indexes = [changes objectForKey:CPKeyValueChangeIndexesKey],
            setMutationKind = changes[_CPKeyValueChangeSetMutationKindKey];

        if (setMutationKind)
        {
            var setMutationObjects = [changes[_CPKeyValueChangeSetMutationObjectsKey] copy],
                setExistingObjects = [[_targetObject valueForKey: aKey] copy];

            if (setMutationKind == CPKeyValueMinusSetMutation)
            {
                [setExistingObjects intersectSet: setMutationObjects];
                [changes setValue:setExistingObjects forKey:CPKeyValueChangeOldKey];
            }
            else if (setMutationKind === CPKeyValueIntersectSetMutation || setMutationKind === CPKeyValueSetSetMutation)
            {
                [setExistingObjects minusSet: setMutationObjects];
                [changes setValue:setExistingObjects forKey:CPKeyValueChangeOldKey];
            }

            //for unordered to-many relationships (CPSet) even new values can only be calculated before!!!
            if (setMutationKind === CPKeyValueUnionSetMutation || setMutationKind === CPKeyValueSetSetMutation)
            {
                [setMutationObjects minusSet: setExistingObjects];
                //hide new value (for CPKeyValueObservingOptionPrior messages)
                //as long as "didChangeValue..." is not yet called!
                changes[_CPKeyValueChangeSetMutationNewValueKey] = setMutationObjects;
            }
        }
        else if (indexes)
        {
            var type = [changes objectForKey:CPKeyValueChangeKindKey];
            // for ordered to-many relationships, oldvalue is only sensible for replace and remove
            if (type === CPKeyValueChangeReplacement || type === CPKeyValueChangeRemoval)
            {
                //FIXME: do we need to go through and replace "" with CPNull?
                var newValues = [[_targetObject mutableArrayValueForKeyPath:aKey] objectsAtIndexes:indexes];
                [changes setValue:newValues forKey:CPKeyValueChangeOldKey];
            }
        }
        else
        {
            var oldValue = [_targetObject valueForKey:aKey];

            if (oldValue === nil || oldValue === undefined)
                oldValue = [CPNull null];

            [changes setObject:oldValue forKey:CPKeyValueChangeOldKey];
        }

        [changes setObject:1 forKey:CPKeyValueChangeNotificationIsPriorKey];

        _changesForKey[aKey] = changes;
    }
    else
    {
        var level = _nestingForKey[aKey];
        if (!changes || !level)
            [CPException raise:@"CPKeyValueObservingException" reason:@"'didChange...' message called without prior call of 'willChange...'"];

        _nestingForKey[aKey] = level - 1;
        if (level - 1 > 0)
        {
            // willChange... was called multiple times. Only fire observation notifications when
            // didChange... has been called an equal number of times.
            return;
        }
        delete _nestingForKey[aKey];

        [changes removeObjectForKey:CPKeyValueChangeNotificationIsPriorKey];

        var indexes = [changes objectForKey:CPKeyValueChangeIndexesKey],
            setMutationKind = changes[_CPKeyValueChangeSetMutationKindKey];

        if (setMutationKind)
        {
            //old and new values for unordered to-many relationships can only be calculated before
            //set recalculated hidden new value as soon as "didChangeValue..." is called!
            var newValue = changes[_CPKeyValueChangeSetMutationNewValueKey];
            [changes setValue:newValue forKey:CPKeyValueChangeNewKey];

            //delete hidden values
            delete changes[_CPKeyValueChangeSetMutationNewValueKey];
            delete changes[_CPKeyValueChangeSetMutationObjectsKey];
            delete changes[_CPKeyValueChangeSetMutationKindKey];
        }
        else if (indexes)
        {
            var type = [changes objectForKey:CPKeyValueChangeKindKey];
            // for ordered to-many relationships, newvalue is only sensible for replace and insert
            if (type == CPKeyValueChangeReplacement || type == CPKeyValueChangeInsertion)
            {
                //FIXME: do we need to go through and replace "" with CPNull?
                var newValues = [[_targetObject mutableArrayValueForKeyPath:aKey] objectsAtIndexes:indexes];
                [changes setValue:newValues forKey:CPKeyValueChangeNewKey];
            }
        }
        else
        {
            var newValue = [_targetObject valueForKey:aKey];

            if (newValue === nil || newValue === undefined)
                newValue = [CPNull null];

            [changes setObject:newValue forKey:CPKeyValueChangeNewKey];
        }

        delete _changesForKey[aKey];
    }

    var observers = [_observersForKey[aKey] allValues],
        count = observers ? observers.length : 0;

    while (count--)
    {
        var observerInfo = observers[count];

        if (!isBefore || (observerInfo.options & CPKeyValueObservingOptionPrior))
            [observerInfo.observer observeValueForKeyPath:aKey ofObject:_targetObject change:changes context:observerInfo.context];
    }

    var dependentKeysMap = _nativeClass[DependentKeysKey];

    if (!dependentKeysMap)
        return;

    var dependentKeyPaths = [dependentKeysMap[aKey] allObjects];

    if (!dependentKeyPaths)
        return;

    var index = 0,
        count = [dependentKeyPaths count];

    for (; index < count; ++index)
    {
        var keyPath = dependentKeyPaths[index];

        if (![_suppressedNotifications containsObject:keyPath])
            [self _sendNotificationsForKey:keyPath
                             changeOptions:isBefore ? [changeOptions copy] : _changesForKey[keyPath]
                                  isBefore:isBefore];
    }
}

- (void)suppressNotificationsForKeyPath:(CPString)keyPath
{
    [_suppressedNotifications addObject:keyPath];
}

- (void)unsuppressNotificationsForKeyPath:(CPString)keyPath
{
    [_suppressedNotifications removeObject:keyPath];
}

@end

@implementation _CPKVOModelSubclass
{
}

- (void)willChangeValueForKey:(CPString)aKey
{
    var superClass = [self class],
        methodSelector = @selector(willChangeValueForKey:),
        methodImp = class_getMethodImplementation(superClass, methodSelector);

    methodImp(self, methodSelector, aKey);

    if (!aKey)
        return;

    var changeOptions = [CPDictionary dictionaryWithObject:CPKeyValueChangeSetting forKey:CPKeyValueChangeKindKey];

    [[_CPKVOProxy proxyForObject:self] _sendNotificationsForKey:aKey changeOptions:changeOptions isBefore:YES];
}

- (void)didChangeValueForKey:(CPString)aKey
{
    var superClass = [self class],
        methodSelector = @selector(didChangeValueForKey:),
        methodImp = class_getMethodImplementation(superClass, methodSelector);

    methodImp(self, methodSelector, aKey);

    if (!aKey)
        return;

    [[_CPKVOProxy proxyForObject:self] _sendNotificationsForKey:aKey changeOptions:nil isBefore:NO];
}

- (void)willChange:(CPKeyValueChange)change valuesAtIndexes:(CPIndexSet)indexes forKey:(CPString)aKey
{
    var superClass = [self class],
        methodSelector = @selector(willChange:valuesAtIndexes:forKey:),
        methodImp = class_getMethodImplementation(superClass, methodSelector);

    methodImp(self, methodSelector, change, indexes, aKey);

    if (!aKey)
        return;

    var changeOptions = [CPDictionary dictionaryWithObjects:[change, indexes] forKeys:[CPKeyValueChangeKindKey, CPKeyValueChangeIndexesKey]];

    [[_CPKVOProxy proxyForObject:self] _sendNotificationsForKey:aKey changeOptions:changeOptions isBefore:YES];
}

- (void)didChange:(CPKeyValueChange)change valuesAtIndexes:(CPIndexSet)indexes forKey:(CPString)aKey
{
    var superClass = [self class],
        methodSelector = @selector(didChange:valuesAtIndexes:forKey:),
        methodImp = class_getMethodImplementation(superClass, methodSelector);

    methodImp(self, methodSelector, change, indexes, aKey);

    if (!aKey)
        return;

    [[_CPKVOProxy proxyForObject:self] _sendNotificationsForKey:aKey changeOptions:nil isBefore:NO];
}

- (void)willChangeValueForKey:(CPString)aKey withSetMutation:(CPKeyValueSetMutationKind)mutationKind usingObjects:(CPSet)objects
{
    var superClass = [self class],
        methodSelector = @selector(willChangeValueForKey:withSetMutation:usingObjects:),
        methodImp = class_getMethodImplementation(superClass, methodSelector);

    methodImp(self, methodSelector, aKey, mutationKind, objects);

    if (!aKey)
        return;

    var changeKind = _changeKindForSetMutationKind(mutationKind),
        changeOptions = [CPDictionary dictionaryWithObject:changeKind forKey:CPKeyValueChangeKindKey];
    //set hidden change-dict ivars to support unordered to-many relationships
    changeOptions[_CPKeyValueChangeSetMutationObjectsKey] = objects;
    changeOptions[_CPKeyValueChangeSetMutationKindKey] = mutationKind;

    [[_CPKVOProxy proxyForObject:self] _sendNotificationsForKey:aKey changeOptions:changeOptions isBefore:YES];
}

- (void)didChangeValueForKey:(CPString)aKey withSetMutation:(CPKeyValueSetMutationKind)mutationKind usingObjects:(CPSet)objects
{
    var superClass = [self class],
        methodSelector = @selector(didChangeValueForKey:withSetMutation:usingObjects:),
        methodImp = class_getMethodImplementation(superClass, methodSelector);

    methodImp(self, methodSelector, aKey, mutationKind, objects);

    if (!aKey)
        return;

    [[_CPKVOProxy proxyForObject:self] _sendNotificationsForKey:aKey changeOptions:nil isBefore:NO];
}

- (Class)class
{
    return self[KVOProxyKey]._nativeClass;
}

- (Class)superclass
{
    return [[self class] superclass];
}

- (BOOL)isKindOfClass:(Class)aClass
{
    return [[self class] isSubclassOfClass:aClass];
}

- (BOOL)isMemberOfClass:(Class)aClass
{
    return [self class] == aClass;
}

- (CPString)className
{
    return [self class].name;
}

@end

@implementation _CPKVOModelDictionarySubclass
{
}

- (void)removeAllObjects
{
    var keys = [self allKeys],
        count = [keys count],
        i = 0;

    for (; i < count; i++)
        [self willChangeValueForKey:keys[i]];

    var superClass = [self class],
        methodSelector = @selector(removeAllObjects),
        methodImp = class_getMethodImplementation(superClass, methodSelector);

    methodImp(self, methodSelector);

    for (i = 0; i < count; i++)
        [self didChangeValueForKey:keys[i]];
}

- (void)removeObjectForKey:(id)aKey
{
    [self willChangeValueForKey:aKey];

    var superClass = [self class],
        methodSelector = @selector(removeObjectForKey:),
        methodImp = class_getMethodImplementation(superClass, methodSelector);

    methodImp(self, methodSelector, aKey);

    [self didChangeValueForKey:aKey];
}

- (void)setObject:(id)anObject forKey:(id)aKey
{
    [self willChangeValueForKey:aKey];

    var superClass = [self class],
        methodSelector = @selector(setObject:forKey:),
        methodImp = class_getMethodImplementation(superClass, methodSelector);

    methodImp(self, methodSelector, anObject, aKey);

    [self didChangeValueForKey:aKey];
}

@end

@implementation _CPKVOForwardingObserver : CPObject
{
    id          _object;
    id          _observer;
    id          _context;
    unsigned    _options;
                             //a.b
    CPString    _firstPart;  //a
    CPString    _secondPart; //b

    id          _value;
}

- (id)initWithKeyPath:(CPString)aKeyPath object:(id)anObject observer:(id)anObserver options:(unsigned)options context:(id)aContext
{
    self = [super init];

    _context = aContext;
    _observer = anObserver;
    _object = anObject;
    _options = options;

    var dotIndex = aKeyPath.indexOf('.');

    if (dotIndex == CPNotFound)
        [CPException raise:CPInvalidArgumentException reason:"Created _CPKVOForwardingObserver without compound key path: "+aKeyPath];

    _firstPart = aKeyPath.substring(0, dotIndex);
    _secondPart = aKeyPath.substring(dotIndex + 1);

    //become an observer of the first part of our key (a)
    [_object addObserver:self forKeyPath:_firstPart options:_options context:nil];

    //the current value of a (not the value of a.b)
    _value = [_object valueForKey:_firstPart];

    if (_value)
        [_value addObserver:self forKeyPath:_secondPart options:_options context:nil]; //we're observing b on current a

    return self;
}

- (void)observeValueForKeyPath:(CPString)aKeyPath ofObject:(id)anObject change:(CPDictionary)changes context:(id)aContext
{
    if (aKeyPath === _firstPart)
    {
        [_observer observeValueForKeyPath:_firstPart ofObject:_object change:changes context:_context];

        //since a has changed, we should remove ourselves as an observer of the old a, and observe the new one
        if (_value)
            [_value removeObserver:self forKeyPath:_secondPart];

        _value = [_object valueForKey:_firstPart];

        if (_value)
            [_value addObserver:self forKeyPath:_secondPart options:_options context:nil];
    }
    else
    {
        //a is the same, but a.b has changed -- nothing to do but forward this message along
        [_observer observeValueForKeyPath:_firstPart+"."+aKeyPath ofObject:_object change:changes context:_context];
    }
}

- (void)finalize
{
    if (_value)
        [_value removeObserver:self forKeyPath:_secondPart];

    [_object removeObserver:self forKeyPath:_firstPart];

    _object = nil;
    _observer = nil;
    _context = nil;
    _value = nil;
}

@end

var _CPKVOInfoMake = function _CPKVOInfoMake(anObserver, theOptions, aContext, aForwarder)
{
    return {
        observer: anObserver,
        options: theOptions,
        context: aContext,
        forwarder: aForwarder
    };
}

@import "CPArray+KVO.j"
@import "CPSet+KVO.j"<|MERGE_RESOLUTION|>--- conflicted
+++ resolved
@@ -232,7 +232,6 @@
     Object          _observersForKey;
     int             _observersForKeyLength;
     CPSet           _replacedKeys;
-    CPSet           _suppressedNotifications;
 }
 
 + (id)proxyForObject:(CPObject)anObject
@@ -249,21 +248,12 @@
 {
     if (self = [super init])
     {
-<<<<<<< HEAD
-        _targetObject            = aTarget;
-        _nativeClass             = [aTarget class];
-        _observersForKey         = {};
-        _changesForKey           = {};
-        _observersForKeyLength   = 0;
-        _suppressedNotifications = [CPSet set];
-=======
         _targetObject       = aTarget;
         _nativeClass        = [aTarget class];
         _observersForKey    = {};
         _changesForKey      = {};
         _nestingForKey      = {};
         _observersForKeyLength = 0;
->>>>>>> 9f459f05
 
         [self _replaceClass];
         aTarget[KVOProxyKey] = self;
@@ -641,12 +631,12 @@
 {
     // Fire change events for the dependent keys
     var dependentKeysForClass = _nativeClass[DependentKeysKey],
-        dependentKeys = [dependentKeysForClass[theKeyPath] allObjects],
-        isBeforeFlag = !![theChanges objectForKey:CPKeyValueChangeNotificationIsPriorKey];
-
-    for (var i = 0; i < [dependentKeys count]; i++)
-    {
-        var dependantKey = [dependentKeys objectAtIndex:i];
+        dependantKeys = [dependentKeysForClass[theKeyPath] allObjects];
+
+    var isBeforeFlag = !![theChanges objectForKey:CPKeyValueChangeNotificationIsPriorKey];
+    for (var i = 0; i < [dependantKeys count]; i++)
+    {
+        var dependantKey = [dependantKeys objectAtIndex:i];
         [self _sendNotificationsForKey:dependantKey changeOptions:theChanges isBefore:isBeforeFlag];
     }
 }
@@ -878,21 +868,10 @@
     {
         var keyPath = dependentKeyPaths[index];
 
-        if (![_suppressedNotifications containsObject:keyPath])
-            [self _sendNotificationsForKey:keyPath
-                             changeOptions:isBefore ? [changeOptions copy] : _changesForKey[keyPath]
-                                  isBefore:isBefore];
-    }
-}
-
-- (void)suppressNotificationsForKeyPath:(CPString)keyPath
-{
-    [_suppressedNotifications addObject:keyPath];
-}
-
-- (void)unsuppressNotificationsForKeyPath:(CPString)keyPath
-{
-    [_suppressedNotifications removeObject:keyPath];
+        [self _sendNotificationsForKey:keyPath
+                         changeOptions:isBefore ? [changeOptions copy] : _changesForKey[keyPath]
+                              isBefore:isBefore];
+    }
 }
 
 @end
