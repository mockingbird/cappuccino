--- conflicted
+++ resolved
@@ -187,15 +187,8 @@
 
 @end
 
-<<<<<<< HEAD
 CPNegateBooleanTransformerName          = @"CPNegateBoolean";
 CPIsNilTransformerName                  = @"CPIsNil";
 CPIsNotNilTransformerName               = @"CPIsNotNil";
 CPUnarchiveFromDataTransformerName      = @"CPUnarchiveFromData";
-CPKeyedUnarchiveFromDataTransformerName = @"CPKeyedUnarchiveFromData";
-=======
-CPNegateBooleanTransformerName      = @"CPNegateBooleanTransformerName";
-CPIsNilTransformerName              = @"CPIsNilTransformerName";
-CPIsNotNilTransformerName           = @"CPIsNotNilTransformerName";
-CPUnarchiveFromDataTransformerName  = @"CPUnarchiveFromDataTransformerName";
->>>>>>> 4f3146dc
+CPKeyedUnarchiveFromDataTransformerName = @"CPKeyedUnarchiveFromData";