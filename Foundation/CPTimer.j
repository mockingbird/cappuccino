/*
 * CPTimer.j
 * Foundation
 *
 * Created by Nick Takayama.
 * Copyright 2008.
 *
 * This library is free software; you can redistribute it and/or
 * modify it under the terms of the GNU Lesser General Public
 * License as published by the Free Software Foundation; either
 * version 2.1 of the License, or (at your option) any later version.
 *
 * This library is distributed in the hope that it will be useful,
 * but WITHOUT ANY WARRANTY; without even the implied warranty of
 * MERCHANTABILITY or FITNESS FOR A PARTICULAR PURPOSE. See the GNU
 * Lesser General Public License for more details.
 *
 * You should have received a copy of the GNU Lesser General Public
 * License along with this library; if not, write to the Free Software
 * Foundation, Inc., 51 Franklin Street, Fifth Floor, Boston, MA 02110-1301 USA
 */

@import "CPObject.j"
@import "CPInvocation.j"
@import "CPDate.j"
@import "CPRunLoop.j"

/*!
    @class CPTimer 
    @ingroup foundation
<<<<<<< HEAD
    @brief A timer which can send a message after the given time interval.


=======

    @brief A timer object that can send a message after the given time interval.
>>>>>>> 33f96dac
*/
@implementation CPTimer : CPObject
{
    CPTimeInterval      _timeInterval;
    CPInvocation        _invocation;
    Function            _callback;
    
    BOOL                _repeats;
    BOOL                _isValid;
    CPDate              _fireDate;
    id                  _userInfo;
}

/*!
    Returns a new NSTimer object and adds it to the current NSRunLoop object in the default mode.
*/
+ (CPTimer)scheduledTimerWithTimeInterval:(CPTimeInterval)seconds invocation:(CPInvocation)anInvocation repeats:(BOOL)shouldRepeat 
{
    var timer = [[self alloc] initWithFireDate:[CPDate dateWithTimeIntervalSinceNow:seconds] interval:seconds invocation:anInvocation repeats:shouldRepeat];

    //add to the runloop
    [[CPRunLoop currentRunLoop] addTimer:timer forMode:CPDefaultRunLoopMode];
    
    return timer;
}

/*!
    Returns a new NSTimer object and adds it to the current NSRunLoop object in the default mode.
*/
+ (CPTimer)scheduledTimerWithTimeInterval:(CPTimeInterval)seconds target:(id)aTarget selector:(SEL)aSelector userInfo:(id)userInfo repeats:(BOOL)shouldRepeat
{
    var timer =  [[self alloc] initWithFireDate:[CPDate dateWithTimeIntervalSinceNow:seconds] interval:seconds target:aTarget selector:aSelector userInfo:userInfo repeats:shouldRepeat]

    //add to the runloop
    [[CPRunLoop currentRunLoop] addTimer:timer forMode:CPDefaultRunLoopMode];
        
    return timer;
}

/*!
    Returns a new NSTimer object and adds it to the current NSRunLoop object in the default mode.
*/
+ (CPTimer)scheduledTimerWithTimeInterval:(CPTimeInterval)seconds callback:(Function)aFunction repeats:(BOOL)shouldRepeat 
{
    var timer = [[self alloc] initWithFireDate:[CPDate dateWithTimeIntervalSinceNow:seconds] interval:seconds callback:aFunction repeats:shouldRepeat];

    //add to the runloop
    [[CPRunLoop currentRunLoop] addTimer:timer forMode:CPDefaultRunLoopMode];
    
    return timer;
}

/*!
    Returns a new NSTimer that, when added to a run loop, will fire after seconds.
*/
+ (CPTimer)timerWithTimeInterval:(CPTimeInterval)seconds invocation:(CPInvocation)anInvocation repeats:(BOOL)shouldRepeat 
{
    return [[self alloc] initWithFireDate:nil interval:seconds invocation:anInvocation repeats:shouldRepeat];
}

/*!
    Returns a new NSTimer that, when added to a run loop, will fire after seconds.
*/
+ (CPTimer)timerWithTimeInterval:(CPTimeInterval)seconds target:(id)aTarget selector:(SEL)aSelector userInfo:(id)userInfo repeats:(BOOL)shouldRepeat
{
    return [[self alloc] initWithFireDate:nil interval:seconds target:aTarget selector:aSelector userInfo:userInfo repeats:shouldRepeat];
}

/*!
    Returns a new NSTimer that, when added to a run loop, will fire after seconds.
*/
+ (CPTimer)timerWithTimeInterval:(CPTimeInterval)seconds callback:(Function)aFunction repeats:(BOOL)shouldRepeat 
{
    return [[self alloc] initWithFireDate:nil interval:seconds callback:aFunction repeats:shouldRepeat];
}

/*!
    Initializes a new NSTimer that, when added to a run loop, will fire at date and then, if repeats is YES, every seconds after that.
*/
- (id)initWithFireDate:(CPDate)aDate interval:(CPTimeInterval)seconds invocation:(CPInvocation)anInvocation repeats:(BOOL)shouldRepeat
{
    self = [super init];
    
    if (self) 
    {
        _timeInterval = seconds;
        _invocation = anInvocation;
        _repeats = shouldRepeat;
        _isValid = YES;
        _fireDate = aDate;
    }
    
    return self;
}

/*!
    Initializes a new NSTimer that, when added to a run loop, will fire at date and then, if repeats is YES, every seconds after that.
*/
- (id)initWithFireDate:(CPDate)aDate interval:(CPTimeInterval)seconds target:(id)aTarget selector:(SEL)aSelector userInfo:(id)userInfo repeats:(BOOL)shouldRepeat
{
    var invocation = [CPInvocation invocationWithMethodSignature:1];
    
    [invocation setTarget:aTarget];
    [invocation setSelector:aSelector];
    [invocation setArgument:self atIndex:2];
    
    self = [self initWithFireDate:aDate interval:seconds invocation:invocation repeats:shouldRepeat];

    if (self)
        _userInfo = userInfo;
        
    return self;
}

/*!
    Initializes a new NSTimer that, when added to a run loop, will fire at date and then, if repeats is YES, every seconds after that.
*/
- (id)initWithFireDate:(CPDate)aDate interval:(CPTimeInterval)seconds callback:(Function)aFunction repeats:(BOOL)shouldRepeat
{
    self = [super init];
    
    if (self) 
    {
        _timeInterval = seconds;
        _callback = aFunction;
        _repeats = shouldRepeat;
        _isValid = YES;
        _fireDate = aDate;
    }
    
    return self;
}

/*!
    Returns the receiver’s time interval.
*/
- (CPTimeInterval)timeInterval 
{
   return _timeInterval;
}

/*!
    Returns the date at which the receiver will fire.
*/
- (CPDate)fireDate 
{
   return _fireDate;  
}

/*!
    Resets the receiver to fire next at a given date.
*/
- (void)setFireDate:(CPDate)aDate 
{
    _fireDate = aDate;
}

/*!
    Causes the receiver’s message to be sent to its target.
*/
- (void)fire
{
    if (!_isValid)
        return;

    if (_callback)
        _callback();
    else
        [_invocation invoke];

    if (!_isValid)
        return;

    if (_repeats)
        _fireDate = [CPDate dateWithTimeIntervalSinceNow:_timeInterval];
    
    else
        [self invalidate];
}

/*!
    Returns a Boolean value that indicates whether the receiver is currently valid.
*/
- (BOOL)isValid 
{
   return _isValid;
}

/*!
    Stops the receiver from ever firing again and requests its removal from its NSRunLoop object.
*/
- (void)invalidate 
{
   _isValid = NO;
   _userInfo = nil;
   _invocation = nil;
   _callback = nil;
}

/*!
    Returns the receiver's userInfo object.
*/
- (id)userInfo
{
   return _userInfo;
}

@end

var CPTimersTimeoutID       = 1000,
    CPTimersForTimeoutIDs   = {};

var _CPTimerBridgeTimer = function(codeOrFunction, aDelay, shouldRepeat, functionArgs)
{
    var timeoutID = CPTimersTimeoutID++,
        theFunction = nil;
        
    if (typeof codeOrFunction === "string")
        theFunction = function() { new Function(codeOrFunction)(); if (!shouldRepeat) CPTimersForTimeoutIDs[timeoutID] = nil; }
    else
    {
        if (!functionArgs)
            functionArgs = [];
        
        theFunction = function() { codeOrFunction.apply(window, functionArgs); if (!shouldRepeat) CPTimersForTimeoutIDs[timeoutID] = nil; }
    }

    CPTimersForTimeoutIDs[timeoutID] = [CPTimer scheduledTimerWithTimeInterval:aDelay / 1000 callback:theFunction repeats:shouldRepeat];

    return timeoutID;
}

window.setTimeout = function(codeOrFunction, aDelay)
{
    return _CPTimerBridgeTimer(codeOrFunction, aDelay, NO, Array.prototype.slice.apply(arguments, [2]));
}

window.clearTimeout = function(aTimeoutID)
{
    var timer = CPTimersForTimeoutIDs[aTimeoutID];
    
    if (timer)
        [timer invalidate];
        
    CPTimersForTimeoutIDs[aTimeoutID] = nil;
}

window.setInterval = function(codeOrFunction, aDelay, functionArgs)
{
    return _CPTimerBridgeTimer(codeOrFunction, aDelay, YES, Array.prototype.slice.apply(arguments, [2]));
}

window.clearInterval = function(aTimeoutID)
{
    window.clearTimeout(aTimeoutID);
}<|MERGE_RESOLUTION|>--- conflicted
+++ resolved
@@ -28,14 +28,8 @@
 /*!
     @class CPTimer 
     @ingroup foundation
-<<<<<<< HEAD
-    @brief A timer which can send a message after the given time interval.
-
-
-=======
 
     @brief A timer object that can send a message after the given time interval.
->>>>>>> 33f96dac
 */
 @implementation CPTimer : CPObject
 {
