--- conflicted
+++ resolved
@@ -358,10 +358,7 @@
   var _end = {keyword: "end"}, _import = {keyword: "import", afterImport: true};
   var _action = {keyword: "action"}, _selector = {keyword: "selector"}, _class = {keyword: "class"}, _global = {keyword: "global"};
   var _dictionaryLiteral = {keyword: "{"}, _arrayLiteral = {keyword: "["};
-<<<<<<< HEAD
-=======
   var _ref = {keyword: "ref"}, _deref = {keyword: "deref"};
->>>>>>> da69a6e3
 
   // Objective-J keywords
 
@@ -790,11 +787,7 @@
   function readToken_at(code, finishToken) { // '@'
     var next = input.charCodeAt(++tokPos);
     if (next === 34 || next === 39)  // Read string if "'" or '"'
-<<<<<<< HEAD
       return readString(next, finishToken);
-=======
-      return readString(next);
->>>>>>> da69a6e3
     if (next === 123) // Read dictionary literal if "{"
       return finishToken(_dictionaryLiteral);
     if (next === 91) // Ready array literal if "["
@@ -2226,10 +2219,7 @@
 
       node.elements = parseExprList(_bracketR, firstExpr, true, true);
       return finishNode(node, "ArrayLiteral");
-<<<<<<< HEAD
-
-=======
->>>>>>> da69a6e3
+
     case _bracketL:
       var node = startNode(),
           firstExpr = null;
