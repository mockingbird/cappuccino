--- conflicted
+++ resolved
@@ -450,11 +450,8 @@
     for (var i = 0; i < node.body.length; ++i) {
       c(node.body[i], st, "Statement");
     }
-<<<<<<< HEAD
     if (!generate) CONCAT(compiler.jsBuffer,compiler.source.substring(st.compiler.lastPos, node.end));
-=======
-    CONCAT(st.compiler.jsBuffer, st.compiler.source.substring(st.compiler.lastPos, node.end));
->>>>>>> da69a6e3
+
     // Check maybe warnings
     var maybeWarnings = st.maybeWarnings();
     if (maybeWarnings) for (var i = 0; i < maybeWarnings.length; i++) {
@@ -751,6 +748,30 @@
 UpdateExpression: function(node, st, c) {
     var compiler = st.compiler,
         generate = compiler.generate;
+    if (node.argument.type === "Dereference") {
+        checkCanDereference(st, node.argument);
+
+        // @deref(x)++ and ++@deref(x) require special handling.
+        if (!generate) CONCAT(compiler.jsBuffer, compiler.source.substring(compiler.lastPos, node.start));
+
+        // Output the dereference function, "(...)(z)"
+        CONCAT(compiler.jsBuffer, (node.prefix ? "" : "(") + "(");
+
+        // The thing being dereferenced.
+        if (!generate) compiler.lastPos = node.argument.expr.start;
+        c(node.argument.expr, st, "Expression");
+        if (!generate) CONCAT(compiler.jsBuffer, compiler.source.substring(compiler.lastPos, node.argument.expr.end));
+        CONCAT(compiler.jsBuffer, ")(");
+
+        if (!generate) compiler.lastPos = node.argument.start;
+        c(node.argument, st, "Expression");
+        if (!generate) CONCAT(compiler.jsBuffer, compiler.source.substring(compiler.lastPos, node.argument.end));
+        CONCAT(compiler.jsBuffer, " " + node.operator.substring(0, 1) + " 1)" + (node.prefix ? "" : node.operator == '++' ? " - 1)" : " + 1)"));
+
+        if (!generate) compiler.lastPos = node.end;
+        return;
+    }
+
     if (node.prefix) {
       if (generate) {
         CONCAT(compiler.jsBuffer, node.operator);
@@ -770,60 +791,52 @@
     c(node.right, st, "Expression");
 },
 AssignmentExpression: function(node, st, c) {
-<<<<<<< HEAD
-    var compiler = st.compiler;
-    c(node.left, st, "Expression");
-    if (compiler.generate) CONCAT(compiler.jsBuffer, node.operator);
-    c(node.right, st, "Expression");
-},
-AssignmentExpression: function(node, st, c) {
-    var compiler = st.compiler,
+    var compiler = st.compiler,
+        generate = compiler.generate,
         saveAssignment = st.assignment;
-=======
+
     if (node.left.type === "Dereference") {
         checkCanDereference(st, node.left);
 
         // @deref(x) = z    -> x(z) etc
-        CONCAT(st.compiler.jsBuffer, st.compiler.source.substring(st.compiler.lastPos, node.start));
+        if (!generate) CONCAT(compiler.jsBuffer, compiler.source.substring(compiler.lastPos, node.start));
 
         // Output the dereference function, "(...)(z)"
-        CONCAT(st.compiler.jsBuffer, "(");
+        CONCAT(compiler.jsBuffer, "(");
         // What's being dereferenced could itself be an expression, such as when dereferencing a deref.
-        st.compiler.lastPos = node.left.expr.start;
+        if (!generate) compiler.lastPos = node.left.expr.start;
         c(node.left.expr, st, "Expression");
-        CONCAT(st.compiler.jsBuffer, st.compiler.source.substring(st.compiler.lastPos, node.left.expr.end));
-        CONCAT(st.compiler.jsBuffer, ")(");
+        if (!generate) CONCAT(compiler.jsBuffer, compiler.source.substring(compiler.lastPos, node.left.expr.end));
+        CONCAT(compiler.jsBuffer, ")(");
 
         // Now "(x)(...)". We have to manually expand +=, -=, *= etc.
         if (node.operator !== "=") {
             // Output the whole .left, not just .left.expr.
-            st.compiler.lastPos = node.left.start;
+            if (!generate) compiler.lastPos = node.left.start;
             c(node.left, st, "Expression");
-            CONCAT(st.compiler.jsBuffer, st.compiler.source.substring(st.compiler.lastPos, node.left.end));
-            CONCAT(st.compiler.jsBuffer, " " + node.operator.substring(0, 1) + " ");
-        }
-
-        st.compiler.lastPos = node.right.start;
+            if (!generate) CONCAT(compiler.jsBuffer, compiler.source.substring(compiler.lastPos, node.left.end));
+            CONCAT(compiler.jsBuffer, " " + node.operator.substring(0, 1) + " ");
+        }
+
+        if (!generate) compiler.lastPos = node.right.start;
         c(node.right, st, "Expression");
-        CONCAT(st.compiler.jsBuffer, st.compiler.source.substring(st.compiler.lastPos, node.right.end));
+        if (!generate) CONCAT(compiler.jsBuffer, compiler.source.substring(compiler.lastPos, node.right.end));
         CONCAT(st.compiler.jsBuffer, ")");
 
-        st.compiler.lastPos = node.end;
+        if (!generate) compiler.lastPos = node.end;
 
         return;
     }
 
     var saveAssignment = st.assignment;
->>>>>>> da69a6e3
     st.assignment = true;
     c(node.left, st, "Expression");
-    if (compiler.generate) CONCAT(compiler.jsBuffer, node.operator);
+    if (generate) CONCAT(compiler.jsBuffer, node.operator);
     st.assignment = saveAssignment;
     c(node.right, st, "Expression");
     if (st.isRootScope() && node.left.type === "Identifier" && !st.getLvar(node.left.name))
         st.vars[node.left.name] = {type: "global", node: node.left};
 },
-<<<<<<< HEAD
 ConditionalExpression: function(node, st, c) {
     var compiler = st.compiler,
         generate = compiler.generate;
@@ -871,34 +884,6 @@
       }
     }
     if (generate) CONCAT(compiler.jsBuffer, ")");
-=======
-UpdateExpression: function(node, st, c) {
-    if (node.argument.type === "Dereference") {
-        checkCanDereference(st, node.argument);
-
-        // @deref(x)++ and ++@deref(x) require special handling.
-        CONCAT(st.compiler.jsBuffer, st.compiler.source.substring(st.compiler.lastPos, node.start));
-
-        // Output the dereference function, "(...)(z)"
-        CONCAT(st.compiler.jsBuffer, (node.prefix ? "" : "(") + "(");
-
-        // The thing being dereferenced.
-        st.compiler.lastPos = node.argument.expr.start;
-        c(node.argument.expr, st, "Expression");
-        CONCAT(st.compiler.jsBuffer, st.compiler.source.substring(st.compiler.lastPos, node.argument.expr.end));
-        CONCAT(st.compiler.jsBuffer, ")(");
-
-        st.compiler.lastPos = node.argument.start;
-        c(node.argument, st, "Expression");
-        CONCAT(st.compiler.jsBuffer, st.compiler.source.substring(st.compiler.lastPos, node.argument.end));
-        CONCAT(st.compiler.jsBuffer, " " + node.operator.substring(0, 1) + " 1)" + (node.prefix ? "" : node.operator == '++' ? " - 1)" : " + 1)"));
-
-        st.compiler.lastPos = node.end;
-        return;
-    }
-
-    c(node.argument, st, "Expression");
->>>>>>> da69a6e3
 },
 MemberExpression: function(node, st, c) {
     var compiler = st.compiler,
@@ -1374,60 +1359,7 @@
     CONCAT(compiler.jsBuffer, ")");
     if (!generate) compiler.lastPos = node.end;
 },
-ArrayLiteral: function(node, st, c) {
-    CONCAT(st.compiler.jsBuffer, st.compiler.source.substring(st.compiler.lastPos, node.start));
-    st.compiler.lastPos = node.start;
-
-    if (!node.elements.length) {
-        CONCAT(st.compiler.jsBuffer, "objj_msgSend(objj_msgSend(CPArray, \"alloc\"), \"init\")");
-    } else {
-        CONCAT(st.compiler.jsBuffer, "objj_msgSend(objj_msgSend(CPArray, \"alloc\"), \"initWithObjects:count:\", [");
-        for (var i = 0; i < node.elements.length; i++) {
-            var elt = node.elements[i];
-
-            if (i)
-                CONCAT(st.compiler.jsBuffer, ", ");
-
-            st.compiler.lastPos = elt.start;
-            c(elt, st, "Expression");
-            CONCAT(st.compiler.jsBuffer, st.compiler.source.substring(st.compiler.lastPos, elt.end));
-        }
-        CONCAT(st.compiler.jsBuffer, "], " + node.elements.length + ")");
-    }
-
-    st.compiler.lastPos = node.end;
-},
-DictionaryLiteral: function(node, st, c) {
-    CONCAT(st.compiler.jsBuffer, st.compiler.source.substring(st.compiler.lastPos, node.start));
-    st.compiler.lastPos = node.start;
-
-    if (!node.keys.length) {
-        CONCAT(st.compiler.jsBuffer, "objj_msgSend(objj_msgSend(CPDictionary, \"alloc\"), \"init\")");
-    } else {
-        CONCAT(st.compiler.jsBuffer, "objj_msgSend(objj_msgSend(CPDictionary, \"alloc\"), \"initWithObjectsAndKeys:\"");
-        for (var i = 0; i < node.keys.length; i++) {
-            var key = node.keys[i],
-                value = node.values[i];
-
-            CONCAT(st.compiler.jsBuffer, ", ");
-
-            st.compiler.lastPos = value.start;
-            c(value, st, "Expression");
-            CONCAT(st.compiler.jsBuffer, st.compiler.source.substring(st.compiler.lastPos, value.end));
-
-            CONCAT(st.compiler.jsBuffer, ", ");
-
-            st.compiler.lastPos = key.start;
-            c(key, st, "Expression");
-            CONCAT(st.compiler.jsBuffer, st.compiler.source.substring(st.compiler.lastPos, key.end));
-        }
-        CONCAT(st.compiler.jsBuffer, ")");
-    }
-
-    st.compiler.lastPos = node.end;
-},
 SelectorLiteralExpression: function(node, st, c) {
-<<<<<<< HEAD
     var compiler = st.compiler,
         generate = compiler.generate;
     if (!generate) CONCAT(compiler.jsBuffer, compiler.source.substring(compiler.lastPos, node.start));
@@ -1435,59 +1367,34 @@
     CONCAT(compiler.jsBuffer, node.selector);
     CONCAT(compiler.jsBuffer, "\")");
     if (!generate) compiler.lastPos = node.end;
-=======
-    CONCAT(st.compiler.jsBuffer, st.compiler.source.substring(st.compiler.lastPos, node.start));
-    CONCAT(st.compiler.jsBuffer, "sel_getUid(\"");
-    CONCAT(st.compiler.jsBuffer, node.selector);
-    CONCAT(st.compiler.jsBuffer, "\")");
-    st.compiler.lastPos = node.end;
 },
 Reference: function(node, st, c) {
-    CONCAT(st.compiler.jsBuffer, st.compiler.source.substring(st.compiler.lastPos, node.start));
-    CONCAT(st.compiler.jsBuffer, "function(__input) { if (arguments.length) return ");
-    CONCAT(st.compiler.jsBuffer, node.element.name);
-    CONCAT(st.compiler.jsBuffer, " = __input; return ");
-    CONCAT(st.compiler.jsBuffer, node.element.name);
-    CONCAT(st.compiler.jsBuffer, "; }");
-    st.compiler.lastPos = node.end;
+    var compiler = st.compiler,
+        generate = compiler.generate;
+    if (!generate) CONCAT(compiler.jsBuffer, compiler.source.substring(compiler.lastPos, node.start));
+    CONCAT(compiler.jsBuffer, "function(__input) { if (arguments.length) return ");
+    CONCAT(compiler.jsBuffer, node.element.name);
+    CONCAT(compiler.jsBuffer, " = __input; return ");
+    CONCAT(compiler.jsBuffer, node.element.name);
+    CONCAT(compiler.jsBuffer, "; }");
+    if (!generate) compiler.lastPos = node.end;
 },
 Dereference: function(node, st, c) {
+    var compiler = st.compiler,
+        generate = compiler.generate;
+
     checkCanDereference(st, node.expr);
 
     // @deref(y) -> y()
     // @deref(@deref(y)) -> y()()
-    CONCAT(st.compiler.jsBuffer, st.compiler.source.substring(st.compiler.lastPos, node.start));
-    st.compiler.lastPos = node.expr.start;
+    if (!generate) {
+        CONCAT(compiler.jsBuffer, compiler.source.substring(compiler.lastPos, node.start));
+        compiler.lastPos = node.expr.start;
+    }
     c(node.expr, st, "Expression");
-    CONCAT(st.compiler.jsBuffer, st.compiler.source.substring(st.compiler.lastPos, node.expr.end));
-    CONCAT(st.compiler.jsBuffer, "()");
-    st.compiler.lastPos = node.end;
-
-},
-Literal: function(node, st, c) {
-    if (node.raw && node.raw.charAt(0) === "@")
-    {
-        CONCAT(st.compiler.jsBuffer, st.compiler.source.substring(st.compiler.lastPos, node.start));
-        st.compiler.lastPos = node.start + 1;
-    }
-},
-ObjectExpression: function(node, st, c) {
-    for (var i = 0; i < node.properties.length; ++i)
-    {
-        var prop = node.properties[i];
-        if (prop.key.raw && prop.key.raw.charAt(0) === "@")
-        {
-            CONCAT(st.compiler.jsBuffer, st.compiler.source.substring(st.compiler.lastPos, prop.key.start));
-            st.compiler.lastPos = prop.key.start + 1;
-        }
-        c(prop.value, st, "Expression");
-    }
-},
-PreprocessStatement: function(node, st, c) {
-    CONCAT(st.compiler.jsBuffer, st.compiler.source.substring(st.compiler.lastPos, node.start));
-    st.compiler.lastPos = node.start;
-    CONCAT(st.compiler.jsBuffer, "//");
->>>>>>> da69a6e3
+    if (!generate) CONCAT(compiler.jsBuffer, compiler.source.substring(compiler.lastPos, node.expr.end));
+    CONCAT(compiler.jsBuffer, "()");
+    if (!generate) compiler.lastPos = node.end;
 },
 ClassStatement: function(node, st, c) {
     var compiler = st.compiler;
